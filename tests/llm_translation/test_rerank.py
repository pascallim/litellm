import asyncio
import json
import os
import sys
import traceback

from dotenv import load_dotenv

load_dotenv()
import io
import os
from typing import Optional, Dict

sys.path.insert(
    0, os.path.abspath("../..")
)  # Adds the parent directory to the system path

import os
from unittest.mock import AsyncMock, MagicMock, patch

import pytest

import litellm
from litellm.types.rerank import RerankResponse
from litellm import RateLimitError, Timeout, completion, completion_cost, embedding
from litellm.integrations.custom_logger import CustomLogger
from litellm.llms.custom_httpx.http_handler import AsyncHTTPHandler, HTTPHandler


def assert_response_shape(response, custom_llm_provider):
    expected_response_shape = {"id": str, "results": list, "meta": dict}

    expected_results_shape = {
        "index": int,
        "relevance_score": float,
        "document": Optional[Dict[str, str]],
    }

    expected_meta_shape = {"api_version": dict, "billed_units": dict}

    expected_api_version_shape = {"version": str}

    expected_billed_units_shape = {"search_units": int}

    assert isinstance(response.id, expected_response_shape["id"])
    assert isinstance(response.results, expected_response_shape["results"])
    for result in response.results:
        assert isinstance(result["index"], expected_results_shape["index"])
        assert isinstance(
            result["relevance_score"], expected_results_shape["relevance_score"]
        )
        if "document" in result:
            assert isinstance(result["document"], Dict)
            assert isinstance(result["document"]["text"], str)
    assert isinstance(response.meta, expected_response_shape["meta"])

    if custom_llm_provider == "cohere":

        assert isinstance(
            response.meta["api_version"], expected_meta_shape["api_version"]
        )
        assert isinstance(
            response.meta["api_version"]["version"],
            expected_api_version_shape["version"],
        )
        assert isinstance(
            response.meta["billed_units"], expected_meta_shape["billed_units"]
        )
        assert isinstance(
            response.meta["billed_units"]["search_units"],
            expected_billed_units_shape["search_units"],
        )


@pytest.mark.asyncio()
@pytest.mark.parametrize("sync_mode", [True, False])
@pytest.mark.flaky(retries=3, delay=1)
async def test_basic_rerank(sync_mode):
    litellm.set_verbose = True
    if sync_mode is True:
        response = litellm.rerank(
            model="cohere/rerank-english-v3.0",
            query="hello",
            documents=["hello", "world"],
            top_n=3,
        )

        print("re rank response: ", response)

        assert response.id is not None
        assert response.results is not None

        assert_response_shape(response, custom_llm_provider="cohere")
    else:
        response = await litellm.arerank(
            model="cohere/rerank-english-v3.0",
            query="hello",
            documents=["hello", "world"],
            top_n=3,
        )

        print("async re rank response: ", response)

        assert response.id is not None
        assert response.results is not None

        assert_response_shape(response, custom_llm_provider="cohere")

    print("response", response.model_dump_json(indent=4))


@pytest.mark.asyncio()
@pytest.mark.parametrize("sync_mode", [True, False])
@pytest.mark.skip(reason="Skipping test due to 503 Service Temporarily Unavailable")
async def test_basic_rerank_together_ai(sync_mode):
    try:
        if sync_mode is True:
            response = litellm.rerank(
                model="together_ai/Salesforce/Llama-Rank-V1",
                query="hello",
                documents=["hello", "world"],
                top_n=3,
            )

            print("re rank response: ", response)

            assert response.id is not None
            assert response.results is not None

            assert_response_shape(response, custom_llm_provider="together_ai")
        else:
            response = await litellm.arerank(
                model="together_ai/Salesforce/Llama-Rank-V1",
                query="hello",
                documents=["hello", "world"],
                top_n=3,
            )

            print("async re rank response: ", response)

            assert response.id is not None
            assert response.results is not None

            assert_response_shape(response, custom_llm_provider="together_ai")
<<<<<<< HEAD
    except litellm.InternalServerError as e:
        print(f"Error in test_basic_rerank_together_ai: {e}")
        if "503 Service Temporarily Unavailable" in str(e):
            pytest.skip("Skipping test due to internal server error")
=======
    except Exception as e:
        if "Service unavailable" in str(e):
            pytest.skip("Skipping test due to 503 Service Temporarily Unavailable")
        raise e
>>>>>>> 566d9354


@pytest.mark.asyncio()
@pytest.mark.parametrize("sync_mode", [True, False])
async def test_basic_rerank_azure_ai(sync_mode):
    import os

    litellm.set_verbose = True

    if sync_mode is True:
        response = litellm.rerank(
            model="azure_ai/Cohere-rerank-v3-multilingual-ko",
            query="hello",
            documents=["hello", "world"],
            top_n=3,
            api_key=os.getenv("AZURE_AI_COHERE_API_KEY"),
            api_base=os.getenv("AZURE_AI_COHERE_API_BASE"),
        )

        print("re rank response: ", response)

        assert response.id is not None
        assert response.results is not None

        assert_response_shape(response, custom_llm_provider="together_ai")
    else:
        response = await litellm.arerank(
            model="azure_ai/Cohere-rerank-v3-multilingual-ko",
            query="hello",
            documents=["hello", "world"],
            top_n=3,
            api_key=os.getenv("AZURE_AI_COHERE_API_KEY"),
            api_base=os.getenv("AZURE_AI_COHERE_API_BASE"),
        )

        print("async re rank response: ", response)

        assert response.id is not None
        assert response.results is not None

        assert_response_shape(response, custom_llm_provider="together_ai")


@pytest.mark.asyncio()
@pytest.mark.parametrize("version", ["v1", "v2"])
async def test_rerank_custom_api_base(version):
    mock_response = AsyncMock()
    litellm.cohere_key = "test_api_key"

    def return_val():
        return {
            "id": "cmpl-mockid",
            "results": [{"index": 0, "relevance_score": 0.95}],
            "meta": {
                "api_version": {"version": "1.0"},
                "billed_units": {"search_units": 1},
            },
        }

    mock_response.json = return_val
    mock_response.headers = {"key": "value"}
    mock_response.status_code = 200

    expected_payload = {
        "model": "Salesforce/Llama-Rank-V1",
        "query": "hello",
        "top_n": 3,
        "documents": ["hello", "world"],
    }

    api_base = "https://exampleopenaiendpoint-production.up.railway.app/"
    if version == "v1":
        api_base += "v1/rerank"

    with patch(
        "litellm.llms.custom_httpx.http_handler.AsyncHTTPHandler.post",
        return_value=mock_response,
    ) as mock_post:
        response = await litellm.arerank(
            model="cohere/Salesforce/Llama-Rank-V1",
            query="hello",
            documents=["hello", "world"],
            top_n=3,
            api_base=api_base,
        )

        print("async re rank response: ", response)

        # Assert
        mock_post.assert_called_once()
        print("call args", mock_post.call_args)
        args_to_api = mock_post.call_args.kwargs["data"]
        _url = mock_post.call_args.kwargs["url"]
        print("Arguments passed to API=", args_to_api)
        print("url = ", _url)
        assert (
            _url
            == f"https://exampleopenaiendpoint-production.up.railway.app/{version}/rerank"
        )

        request_data = json.loads(args_to_api)
        assert request_data["query"] == expected_payload["query"]
        assert request_data["documents"] == expected_payload["documents"]
        assert request_data["top_n"] == expected_payload["top_n"]
        assert request_data["model"] == expected_payload["model"]

        assert response.id is not None
        assert response.results is not None

        assert_response_shape(response, custom_llm_provider="cohere")


class TestLogger(CustomLogger):

    def __init__(self):
        self.kwargs = None
        self.response_obj = None
        super().__init__()

    async def async_log_success_event(self, kwargs, response_obj, start_time, end_time):
        print("in success event for rerank, kwargs = ", kwargs)
        print("in success event for rerank, response_obj = ", response_obj)
        self.kwargs = kwargs
        self.response_obj = response_obj


@pytest.mark.asyncio()
async def test_rerank_custom_callbacks():
    os.environ["LITELLM_LOCAL_MODEL_COST_MAP"] = "True"
    litellm.model_cost = litellm.get_model_cost_map(url="")

    custom_logger = TestLogger()
    litellm.callbacks = [custom_logger]
    response = await litellm.arerank(
        model="cohere/rerank-english-v3.0",
        query="hello",
        documents=["hello", "world"],
        top_n=3,
    )

    await asyncio.sleep(5)

    print("async re rank response: ", response)
    assert custom_logger.kwargs is not None
    assert custom_logger.kwargs.get("response_cost") > 0.0
    assert custom_logger.response_obj is not None
    assert custom_logger.response_obj.results is not None


def test_complete_base_url_cohere():
    from litellm.llms.custom_httpx.http_handler import HTTPHandler

    client = HTTPHandler()
    litellm.api_base = "http://localhost:4000"
    litellm.cohere_key = "test_api_key"
    litellm.set_verbose = True

    text = "Hello there!"
    list_texts = ["Hello there!", "How are you?", "How do you do?"]

    rerank_model = "rerank-multilingual-v3.0"

    with patch.object(client, "post") as mock_post:
        try:
            litellm.rerank(
                model=rerank_model,
                query=text,
                documents=list_texts,
                custom_llm_provider="cohere",
                client=client,
            )
        except Exception as e:
            print(e)

        print("mock_post.call_args", mock_post.call_args)
        mock_post.assert_called_once()
        # Default to the v2 client when calling the base /rerank
        assert "http://localhost:4000/v2/rerank" in mock_post.call_args.kwargs["url"]


@pytest.mark.asyncio()
@pytest.mark.parametrize("sync_mode", [True, False])
@pytest.mark.parametrize(
    "top_n_1, top_n_2, expect_cache_hit",
    [
        (3, 3, True),
        (3, None, False),
    ],
)
@pytest.mark.flaky(retries=3, delay=1)
async def test_basic_rerank_caching(sync_mode, top_n_1, top_n_2, expect_cache_hit):
    from litellm.caching.caching import Cache

    litellm.set_verbose = True
    litellm.cache = Cache(type="local")

    if sync_mode is True:
        for idx in range(2):
            if idx == 0:
                top_n = top_n_1
            else:
                top_n = top_n_2
            response = litellm.rerank(
                model="cohere/rerank-english-v3.0",
                query="hello",
                documents=["hello", "world"],
                top_n=top_n,
            )
    else:
        for idx in range(2):
            if idx == 0:
                top_n = top_n_1
            else:
                top_n = top_n_2
            response = await litellm.arerank(
                model="cohere/rerank-english-v3.0",
                query="hello",
                documents=["hello", "world"],
                top_n=top_n,
            )

            await asyncio.sleep(1)

    if expect_cache_hit is True:
        assert "cache_key" in response._hidden_params
    else:
        assert "cache_key" not in response._hidden_params

    print("re rank response: ", response)

    assert response.id is not None
    assert response.results is not None

    assert_response_shape(response, custom_llm_provider="cohere")


def test_rerank_response_assertions():
    r = RerankResponse(
        **{
            "id": "ab0fcca0-b617-11ef-b292-0242ac110002",
            "results": [
                {"index": 2, "relevance_score": 0.9958819150924683},
                {"index": 0, "relevance_score": 0.001293411129154265},
                {
                    "index": 1,
                    "relevance_score": 7.641685078851879e-05,
                },
                {
                    "index": 3,
                    "relevance_score": 7.621097756782547e-05,
                },
            ],
            "meta": {
                "api_version": None,
                "billed_units": None,
                "tokens": None,
                "warnings": None,
            },
        }
    )

    assert_response_shape(r, custom_llm_provider="custom")


def test_cohere_rerank_v2_client():
    from litellm.llms.custom_httpx.http_handler import HTTPHandler

    client = HTTPHandler()
    litellm.api_base = "http://localhost:4000"
    litellm.set_verbose = True

    text = "Hello there!"
    list_texts = ["Hello there!", "How are you?", "How do you do?"]

    rerank_model = "rerank-multilingual-v3.0"

    with patch.object(client, "post") as mock_post:
        mock_response = MagicMock()
        mock_response.text = json.dumps(
            {
                "id": "cmpl-mockid",
                "results": [
                    {"index": 0, "relevance_score": 0.95},
                    {"index": 1, "relevance_score": 0.75},
                    {"index": 2, "relevance_score": 0.65},
                ],
                "usage": {"prompt_tokens": 100, "total_tokens": 150},
            }
        )
        mock_response.status_code = 200
        mock_response.headers = {"Content-Type": "application/json"}
        mock_response.json = lambda: json.loads(mock_response.text)

        mock_post.return_value = mock_response

        response = litellm.rerank(
            model=rerank_model,
            query=text,
            documents=list_texts,
            custom_llm_provider="cohere",
            max_tokens_per_doc=3,
            top_n=2,
            api_key="fake-api-key",
            client=client,
        )

        # Ensure Cohere API is called with the expected params
        mock_post.assert_called_once()
        assert mock_post.call_args.kwargs["url"] == "http://localhost:4000/v2/rerank"

        request_data = json.loads(mock_post.call_args.kwargs["data"])
        assert request_data["model"] == rerank_model
        assert request_data["query"] == text
        assert request_data["documents"] == list_texts
        assert request_data["max_tokens_per_doc"] == 3
        assert request_data["top_n"] == 2

        # Ensure litellm response is what we expect
        assert response["results"] == mock_response.json()["results"]


@pytest.mark.flaky(retries=3, delay=1)
def test_rerank_cohere_api():
    response = litellm.rerank(
        model="cohere/rerank-english-v3.0",
        query="hello",
        documents=["hello", "world"],
        return_documents=True,
        top_n=3,
    )
    print("rerank response", response)
    assert response.results[0]["document"] is not None
    assert response.results[0]["document"]["text"] is not None
    assert response.results[0]["document"]["text"] == "hello"
    assert response.results[1]["document"]["text"] == "world"<|MERGE_RESOLUTION|>--- conflicted
+++ resolved
@@ -142,17 +142,10 @@
             assert response.results is not None
 
             assert_response_shape(response, custom_llm_provider="together_ai")
-<<<<<<< HEAD
     except litellm.InternalServerError as e:
         print(f"Error in test_basic_rerank_together_ai: {e}")
         if "503 Service Temporarily Unavailable" in str(e):
             pytest.skip("Skipping test due to internal server error")
-=======
-    except Exception as e:
-        if "Service unavailable" in str(e):
-            pytest.skip("Skipping test due to 503 Service Temporarily Unavailable")
-        raise e
->>>>>>> 566d9354
 
 
 @pytest.mark.asyncio()
