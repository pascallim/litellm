# What is this?
## This tests if the proxy fallbacks work as expected
import pytest
import asyncio
import aiohttp
from large_text import text
import time


async def generate_key(
    session,
    i,
    models: list,
    calling_key="sk-1234",
):
    url = "http://0.0.0.0:4000/key/generate"
    headers = {
        "Authorization": f"Bearer {calling_key}",
        "Content-Type": "application/json",
    }
    data = {
        "models": models,
    }

    print(f"data: {data}")

    async with session.post(url, headers=headers, json=data) as response:
        status = response.status
        response_text = await response.text()

        print(f"Response {i} (Status code: {status}):")
        print(response_text)
        print()

        if status != 200:
            raise Exception(f"Request {i} did not return a 200 status code: {status}")

        return await response.json()


async def chat_completion(
    session,
    key: str,
    model: str,
    messages: list,
    return_headers: bool = False,
    **kwargs,
):
    url = "http://0.0.0.0:4000/chat/completions"
    headers = {
        "Authorization": f"Bearer {key}",
        "Content-Type": "application/json",
    }
    data = {"model": model, "messages": messages, **kwargs}

    async with session.post(url, headers=headers, json=data) as response:
        status = response.status
        response_text = await response.text()

        print(response_text)
        print()

        if status != 200:
            if return_headers:
                return None, response.headers
            else:
                raise Exception(f"Request did not return a 200 status code: {status}")

        if return_headers:
            return await response.json(), response.headers
        else:
            return await response.json()


@pytest.mark.asyncio
async def test_chat_completion():
    """
    make chat completion call with prompt > context window. expect it to work with fallback
    """
    async with aiohttp.ClientSession() as session:
        model = "gpt-3.5-turbo"
        messages = [
            {"role": "system", "content": text},
            {"role": "user", "content": "Who was Alexander?"},
        ]
        await chat_completion(
            session=session, key="sk-1234", model=model, messages=messages
        )


@pytest.mark.parametrize("has_access", [True, False])
@pytest.mark.asyncio
async def test_chat_completion_client_fallbacks(has_access):
    """
    make chat completion call with prompt > context window. expect it to work with fallback
    """

    async with aiohttp.ClientSession() as session:
        models = ["gpt-3.5-turbo"]

        if has_access:
            models.append("gpt-instruct")

        ## CREATE KEY WITH MODELS
        generated_key = await generate_key(session=session, i=0, models=models)
        calling_key = generated_key["key"]
        model = "gpt-3.5-turbo"
        messages = [
            {"role": "user", "content": "Who was Alexander?"},
        ]

        ## CALL PROXY
        try:
            await chat_completion(
                session=session,
                key=calling_key,
                model=model,
                messages=messages,
                mock_testing_fallbacks=True,
                fallbacks=["gpt-instruct"],
            )
            if not has_access:
                pytest.fail(
                    "Expected this to fail, submitted fallback model that key did not have access to"
                )
        except Exception as e:
            if has_access:
                pytest.fail("Expected this to work: {}".format(str(e)))


<<<<<<< HEAD
@pytest.mark.asyncio
async def test_chat_completion_with_retries():
    """
    make chat completion call with prompt > context window. expect it to work with fallback
    """
    async with aiohttp.ClientSession() as session:
        model = "fake-openai-endpoint-4"
        messages = [
            {"role": "system", "content": text},
            {"role": "user", "content": "Who was Alexander?"},
        ]
        response, headers = await chat_completion(
            session=session,
            key="sk-1234",
            model=model,
            messages=messages,
            mock_testing_rate_limit_error=True,
            return_headers=True,
        )
        print(f"headers: {headers}")
        assert headers["x-litellm-attempted-retries"] == "1"
        assert headers["x-litellm-max-retries"] == "50"


@pytest.mark.asyncio
async def test_chat_completion_with_timeout():
    """
    make chat completion call with low timeout and `mock_timeout`: true. Expect it to fail and correct timeout to be set in headers.
    """
    async with aiohttp.ClientSession() as session:
        model = "fake-openai-endpoint-5"
        messages = [
            {"role": "system", "content": text},
            {"role": "user", "content": "Who was Alexander?"},
        ]
        start_time = time.time()
        response, headers = await chat_completion(
            session=session,
            key="sk-1234",
            model=model,
            messages=messages,
            num_retries=0,
            mock_timeout=True,
            return_headers=True,
        )
        end_time = time.time()
        print(f"headers: {headers}")
        assert (
            headers["x-litellm-timeout"] == "1.0"
        )  # assert model-specific timeout used
        assert (end_time - start_time) - float(
            headers["x-litellm-timeout"]
        ) < 1  # expect <1s diff between client request time and proxy 'said' timeout
=======
@pytest.mark.parametrize("has_access", [True, False])
@pytest.mark.asyncio
async def test_chat_completion_client_fallbacks_with_custom_message(has_access):
    """
    make chat completion call with prompt > context window. expect it to work with fallback
    """

    async with aiohttp.ClientSession() as session:
        models = ["gpt-3.5-turbo"]

        if has_access:
            models.append("gpt-instruct")

        ## CREATE KEY WITH MODELS
        generated_key = await generate_key(session=session, i=0, models=models)
        calling_key = generated_key["key"]
        model = "gpt-3.5-turbo"
        messages = [
            {"role": "user", "content": "Who was Alexander?"},
        ]

        ## CALL PROXY
        try:
            await chat_completion(
                session=session,
                key=calling_key,
                model=model,
                messages=messages,
                mock_testing_fallbacks=True,
                fallbacks=[
                    {
                        "model": "gpt-instruct",
                        "messages": [
                            {
                                "role": "assistant",
                                "content": "This is a custom message",
                            }
                        ],
                    }
                ],
            )
            if not has_access:
                pytest.fail(
                    "Expected this to fail, submitted fallback model that key did not have access to"
                )
        except Exception as e:
            if has_access:
                pytest.fail("Expected this to work: {}".format(str(e)))
>>>>>>> e3bacf71
<|MERGE_RESOLUTION|>--- conflicted
+++ resolved
@@ -128,7 +128,6 @@
                 pytest.fail("Expected this to work: {}".format(str(e)))
 
 
-<<<<<<< HEAD
 @pytest.mark.asyncio
 async def test_chat_completion_with_retries():
     """
@@ -182,7 +181,8 @@
         assert (end_time - start_time) - float(
             headers["x-litellm-timeout"]
         ) < 1  # expect <1s diff between client request time and proxy 'said' timeout
-=======
+
+
 @pytest.mark.parametrize("has_access", [True, False])
 @pytest.mark.asyncio
 async def test_chat_completion_client_fallbacks_with_custom_message(has_access):
@@ -230,5 +230,4 @@
                 )
         except Exception as e:
             if has_access:
-                pytest.fail("Expected this to work: {}".format(str(e)))
->>>>>>> e3bacf71
+                pytest.fail("Expected this to work: {}".format(str(e)))