# What is this?
## Common Utility file for Logging handler
# Logging function -> log the exact model details + what's being sent | Non-Blocking
import copy
import datetime
import json
import os
import re
import subprocess
import sys
import time
import traceback
import uuid
from datetime import datetime as dt_object
from typing import Any, Callable, Dict, List, Literal, Optional, Tuple, Union

from pydantic import BaseModel

import litellm
from litellm import (
    json_logs,
    log_raw_request_response,
    turn_off_message_logging,
    verbose_logger,
)
from litellm.caching.caching import DualCache, InMemoryCache, S3Cache
from litellm.caching.caching_handler import LLMCachingHandler
from litellm.cost_calculator import _select_model_name_for_cost_calc
from litellm.integrations.custom_guardrail import CustomGuardrail
from litellm.integrations.custom_logger import CustomLogger
from litellm.litellm_core_utils.redact_messages import (
    redact_message_input_output_from_custom_logger,
    redact_message_input_output_from_logging,
)
from litellm.proxy._types import CommonProxyErrors
from litellm.types.llms.openai import HttpxBinaryResponseContent
from litellm.types.rerank import RerankResponse
from litellm.types.router import SPECIAL_MODEL_INFO_PARAMS
from litellm.types.utils import (
    CallTypes,
    EmbeddingResponse,
    ImageResponse,
    ModelResponse,
    StandardCallbackDynamicParams,
    StandardLoggingHiddenParams,
    StandardLoggingMetadata,
    StandardLoggingModelCostFailureDebugInformation,
    StandardLoggingModelInformation,
    StandardLoggingPayload,
    StandardLoggingPayloadStatus,
    StandardPassThroughResponseObject,
    TextCompletionResponse,
    TranscriptionResponse,
    Usage,
)
from litellm.utils import (
    _get_base_model_from_metadata,
    print_verbose,
    prompt_token_calculator,
)

from ..integrations.argilla import ArgillaLogger
from ..integrations.arize_ai import ArizeLogger
from ..integrations.athina import AthinaLogger
from ..integrations.braintrust_logging import BraintrustLogger
from ..integrations.datadog.datadog import DataDogLogger
from ..integrations.dynamodb import DyanmoDBLogger
from ..integrations.galileo import GalileoObserve
from ..integrations.gcs_bucket.gcs_bucket import GCSBucketLogger
from ..integrations.greenscale import GreenscaleLogger
from ..integrations.helicone import HeliconeLogger
from ..integrations.lago import LagoLogger
from ..integrations.langfuse.langfuse import LangFuseLogger
from ..integrations.langfuse.langfuse_handler import LangFuseHandler
from ..integrations.langsmith import LangsmithLogger
from ..integrations.literal_ai import LiteralAILogger
from ..integrations.logfire_logger import LogfireLevel, LogfireLogger
from ..integrations.lunary import LunaryLogger
from ..integrations.openmeter import OpenMeterLogger
from ..integrations.opik.opik import OpikLogger
from ..integrations.prometheus import PrometheusLogger
from ..integrations.prometheus_services import PrometheusServicesLogger
from ..integrations.prompt_layer import PromptLayerLogger
from ..integrations.s3 import S3Logger
from ..integrations.supabase import Supabase
from ..integrations.traceloop import TraceloopLogger
from ..integrations.weights_biases import WeightsBiasesLogger
from .exception_mapping_utils import _get_response_headers
from .logging_utils import _assemble_complete_response_from_streaming_chunks

try:
    from ..proxy.enterprise.enterprise_callbacks.generic_api_callback import (
        GenericAPILogger,
    )
except Exception as e:
    verbose_logger.debug(
        f"[Non-Blocking] Unable to import GenericAPILogger - LiteLLM Enterprise Feature - {str(e)}"
    )

_in_memory_loggers: List[Any] = []

### GLOBAL VARIABLES ###

sentry_sdk_instance = None
capture_exception = None
add_breadcrumb = None
posthog = None
slack_app = None
alerts_channel = None
heliconeLogger = None
athinaLogger = None
promptLayerLogger = None
logfireLogger = None
weightsBiasesLogger = None
customLogger = None
langFuseLogger = None
openMeterLogger = None
lagoLogger = None
dataDogLogger = None
prometheusLogger = None
dynamoLogger = None
s3Logger = None
genericAPILogger = None
greenscaleLogger = None
lunaryLogger = None
supabaseClient = None
callback_list: Optional[List[str]] = []
user_logger_fn = None
additional_details: Optional[Dict[str, str]] = {}
local_cache: Optional[Dict[str, str]] = {}
last_fetched_at = None
last_fetched_at_keys = None


####
class ServiceTraceIDCache:
    def __init__(self) -> None:
        self.cache = InMemoryCache()

    def get_cache(self, litellm_call_id: str, service_name: str) -> Optional[str]:
        key_name = "{}:{}".format(service_name, litellm_call_id)
        response = self.cache.get_cache(key=key_name)
        return response

    def set_cache(self, litellm_call_id: str, service_name: str, trace_id: str) -> None:
        key_name = "{}:{}".format(service_name, litellm_call_id)
        self.cache.set_cache(key=key_name, value=trace_id)
        return None


import hashlib


class DynamicLoggingCache:
    """
    Prevent memory leaks caused by initializing new logging clients on each request.

    Relevant Issue: https://github.com/BerriAI/litellm/issues/5695
    """

    def __init__(self) -> None:
        self.cache = InMemoryCache()

    def get_cache_key(self, args: dict) -> str:
        args_str = json.dumps(args, sort_keys=True)
        cache_key = hashlib.sha256(args_str.encode("utf-8")).hexdigest()
        return cache_key

    def get_cache(self, credentials: dict, service_name: str) -> Optional[Any]:
        key_name = self.get_cache_key(
            args={**credentials, "service_name": service_name}
        )
        response = self.cache.get_cache(key=key_name)
        return response

    def set_cache(self, credentials: dict, service_name: str, logging_obj: Any) -> None:
        key_name = self.get_cache_key(
            args={**credentials, "service_name": service_name}
        )
        self.cache.set_cache(key=key_name, value=logging_obj)
        return None


in_memory_trace_id_cache = ServiceTraceIDCache()
in_memory_dynamic_logger_cache = DynamicLoggingCache()


class Logging:
    global supabaseClient, promptLayerLogger, weightsBiasesLogger, logfireLogger, capture_exception, add_breadcrumb, lunaryLogger, logfireLogger, prometheusLogger, slack_app
    custom_pricing: bool = False
    stream_options = None

    def __init__(
        self,
        model: str,
        messages,
        stream,
        call_type,
        start_time,
        litellm_call_id: str,
        function_id: str,
        dynamic_input_callbacks: Optional[
            List[Union[str, Callable, CustomLogger]]
        ] = None,
        dynamic_success_callbacks: Optional[
            List[Union[str, Callable, CustomLogger]]
        ] = None,
        dynamic_async_success_callbacks: Optional[
            List[Union[str, Callable, CustomLogger]]
        ] = None,
        dynamic_failure_callbacks: Optional[
            List[Union[str, Callable, CustomLogger]]
        ] = None,
        dynamic_async_failure_callbacks: Optional[
            List[Union[str, Callable, CustomLogger]]
        ] = None,
        kwargs: Optional[Dict] = None,
    ):
        if messages is not None:
            if isinstance(messages, str):
                messages = [
                    {"role": "user", "content": messages}
                ]  # convert text completion input to the chat completion format
            elif (
                isinstance(messages, list)
                and len(messages) > 0
                and isinstance(messages[0], str)
            ):
                new_messages = []
                for m in messages:
                    new_messages.append({"role": "user", "content": m})
                messages = new_messages
        self.model = model
        self.messages = copy.deepcopy(messages)
        self.stream = stream
        self.start_time = start_time  # log the call start time
        self.call_type = call_type
        self.litellm_call_id = litellm_call_id
        self.function_id = function_id
        self.streaming_chunks: List[Any] = []  # for generating complete stream response
        self.sync_streaming_chunks: List[Any] = (
            []
        )  # for generating complete stream response
        self.model_call_details: Dict[Any, Any] = {}

        # Initialize dynamic callbacks
        self.dynamic_input_callbacks: Optional[
            List[Union[str, Callable, CustomLogger]]
        ] = dynamic_input_callbacks
        self.dynamic_success_callbacks: Optional[
            List[Union[str, Callable, CustomLogger]]
        ] = dynamic_success_callbacks
        self.dynamic_async_success_callbacks: Optional[
            List[Union[str, Callable, CustomLogger]]
        ] = dynamic_async_success_callbacks
        self.dynamic_failure_callbacks: Optional[
            List[Union[str, Callable, CustomLogger]]
        ] = dynamic_failure_callbacks
        self.dynamic_async_failure_callbacks: Optional[
            List[Union[str, Callable, CustomLogger]]
        ] = dynamic_async_failure_callbacks

        # Process dynamic callbacks
        self.process_dynamic_callbacks()

        ## DYNAMIC LANGFUSE / GCS / logging callback KEYS ##
        self.standard_callback_dynamic_params: StandardCallbackDynamicParams = (
            self.initialize_standard_callback_dynamic_params(kwargs)
        )

        ## TIME TO FIRST TOKEN LOGGING ##
        self.completion_start_time: Optional[datetime.datetime] = None
        self._llm_caching_handler: Optional[LLMCachingHandler] = None

    def process_dynamic_callbacks(self):
        """
        Initializes CustomLogger compatible callbacks in self.dynamic_* callbacks

        If a callback is in litellm._known_custom_logger_compatible_callbacks, it needs to be intialized and added to the respective dynamic_* callback list.
        """
        # Process input callbacks
        self.dynamic_input_callbacks = self._process_dynamic_callback_list(
            self.dynamic_input_callbacks, dynamic_callbacks_type="input"
        )

        # Process failure callbacks
        self.dynamic_failure_callbacks = self._process_dynamic_callback_list(
            self.dynamic_failure_callbacks, dynamic_callbacks_type="failure"
        )

        # Process async failure callbacks
        self.dynamic_async_failure_callbacks = self._process_dynamic_callback_list(
            self.dynamic_async_failure_callbacks, dynamic_callbacks_type="async_failure"
        )

        # Process success callbacks
        self.dynamic_success_callbacks = self._process_dynamic_callback_list(
            self.dynamic_success_callbacks, dynamic_callbacks_type="success"
        )

        # Process async success callbacks
        self.dynamic_async_success_callbacks = self._process_dynamic_callback_list(
            self.dynamic_async_success_callbacks, dynamic_callbacks_type="async_success"
        )

    def _process_dynamic_callback_list(
        self,
        callback_list: Optional[List[Union[str, Callable, CustomLogger]]],
        dynamic_callbacks_type: Literal[
            "input", "success", "failure", "async_success", "async_failure"
        ],
    ) -> Optional[List[Union[str, Callable, CustomLogger]]]:
        """
        Helper function to initialize CustomLogger compatible callbacks in self.dynamic_* callbacks

        - If a callback is in litellm._known_custom_logger_compatible_callbacks,
        replace the string with the initialized callback class.
        - If dynamic callback is a "success" callback that is a known_custom_logger_compatible_callbacks then add it to dynamic_async_success_callbacks
        - If dynamic callback is a "failure" callback that is a known_custom_logger_compatible_callbacks then add it to dynamic_failure_callbacks
        """
        if callback_list is None:
            return None

        processed_list: List[Union[str, Callable, CustomLogger]] = []
        for callback in callback_list:
            if (
                isinstance(callback, str)
                and callback in litellm._known_custom_logger_compatible_callbacks
            ):
                callback_class = _init_custom_logger_compatible_class(
                    callback, internal_usage_cache=None, llm_router=None  # type: ignore
                )
                if callback_class is not None:
                    processed_list.append(callback_class)

                    # If processing dynamic_success_callbacks, add to dynamic_async_success_callbacks
                    if dynamic_callbacks_type == "success":
                        if self.dynamic_async_success_callbacks is None:
                            self.dynamic_async_success_callbacks = []
                        self.dynamic_async_success_callbacks.append(callback_class)
                    elif dynamic_callbacks_type == "failure":
                        if self.dynamic_async_failure_callbacks is None:
                            self.dynamic_async_failure_callbacks = []
                        self.dynamic_async_failure_callbacks.append(callback_class)
            else:
                processed_list.append(callback)
        return processed_list

    def initialize_standard_callback_dynamic_params(
        self, kwargs: Optional[Dict] = None
    ) -> StandardCallbackDynamicParams:
        """
        Initialize the standard callback dynamic params from the kwargs

        checks if langfuse_secret_key, gcs_bucket_name in kwargs and sets the corresponding attributes in StandardCallbackDynamicParams
        """
        from litellm.secret_managers.main import get_secret_str

        standard_callback_dynamic_params = StandardCallbackDynamicParams()
        if kwargs:
            _supported_callback_params = (
                StandardCallbackDynamicParams.__annotations__.keys()
            )
            for param in _supported_callback_params:
                if param in kwargs:
                    _param_value = kwargs.pop(param)
                    if _param_value is not None and "os.environ/" in _param_value:
                        _param_value = get_secret_str(secret_name=_param_value)
                    standard_callback_dynamic_params[param] = _param_value  # type: ignore
        return standard_callback_dynamic_params

    def update_environment_variables(
        self, model, user, optional_params, litellm_params, **additional_params
    ):
        self.optional_params = optional_params
        self.model = model
        self.user = user
        self.litellm_params = scrub_sensitive_keys_in_metadata(litellm_params)
        self.logger_fn = litellm_params.get("logger_fn", None)
        verbose_logger.debug(f"self.optional_params: {self.optional_params}")

        self.model_call_details = {
            "model": self.model,
            "messages": self.messages,
            "optional_params": self.optional_params,
            "litellm_params": self.litellm_params,
            "start_time": self.start_time,
            "stream": self.stream,
            "user": user,
            "call_type": str(self.call_type),
            "litellm_call_id": self.litellm_call_id,
            "completion_start_time": self.completion_start_time,
            "standard_callback_dynamic_params": self.standard_callback_dynamic_params,
            **self.optional_params,
            **additional_params,
        }

        ## check if stream options is set ##  - used by CustomStreamWrapper for easy instrumentation
        if "stream_options" in additional_params:
            self.stream_options = additional_params["stream_options"]
        ## check if custom pricing set ##
        if (
            litellm_params.get("input_cost_per_token") is not None
            or litellm_params.get("input_cost_per_second") is not None
            or litellm_params.get("output_cost_per_token") is not None
            or litellm_params.get("output_cost_per_second") is not None
        ):
            self.custom_pricing = True

        if "custom_llm_provider" in self.model_call_details:
            self.custom_llm_provider = self.model_call_details["custom_llm_provider"]

    def _pre_call(self, input, api_key, model=None, additional_args={}):
        """
        Common helper function across the sync + async pre-call function
        """
        self.model_call_details["input"] = input
        self.model_call_details["api_key"] = api_key
        self.model_call_details["additional_args"] = additional_args
        self.model_call_details["log_event_type"] = "pre_api_call"
        if (
            model
        ):  # if model name was changes pre-call, overwrite the initial model call name with the new one
            self.model_call_details["model"] = model

    def pre_call(self, input, api_key, model=None, additional_args={}):  # noqa: PLR0915
        # Log the exact input to the LLM API
        litellm.error_logs["PRE_CALL"] = locals()
        try:
            self._pre_call(
                input=input,
                api_key=api_key,
                model=model,
                additional_args=additional_args,
            )

            # User Logging -> if you pass in a custom logging function
            headers = additional_args.get("headers", {})
            if headers is None:
                headers = {}
            data = additional_args.get("complete_input_dict", {})
            api_base = str(additional_args.get("api_base", ""))
            query_params = additional_args.get("query_params", {})
            if "key=" in api_base:
                # Find the position of "key=" in the string
                key_index = api_base.find("key=") + 4
                # Mask the last 5 characters after "key="
                masked_api_base = api_base[:key_index] + "*" * 5 + api_base[-4:]
            else:
                masked_api_base = api_base
            self.model_call_details["litellm_params"]["api_base"] = masked_api_base
            masked_headers = {
                k: (
                    (v[:-44] + "*" * 44)
                    if (isinstance(v, str) and len(v) > 44)
                    else "*****"
                )
                for k, v in headers.items()
            }
            formatted_headers = " ".join(
                [f"-H '{k}: {v}'" for k, v in masked_headers.items()]
            )

            verbose_logger.debug(f"PRE-API-CALL ADDITIONAL ARGS: {additional_args}")

            curl_command = "\n\nPOST Request Sent from LiteLLM:\n"
            curl_command += "curl -X POST \\\n"
            curl_command += f"{api_base} \\\n"
            curl_command += (
                f"{formatted_headers} \\\n" if formatted_headers.strip() != "" else ""
            )
            curl_command += f"-d '{str(data)}'\n"
            if additional_args.get("request_str", None) is not None:
                # print the sagemaker / bedrock client request
                curl_command = "\nRequest Sent from LiteLLM:\n"
                curl_command += additional_args.get("request_str", None)
            elif api_base == "":
                curl_command = self.model_call_details

            if json_logs:
                verbose_logger.debug(
                    "POST Request Sent from LiteLLM",
                    extra={"api_base": {api_base}, **masked_headers},
                )
            else:
                print_verbose(f"\033[92m{curl_command}\033[0m\n", log_level="DEBUG")
            # log raw request to provider (like LangFuse) -- if opted in.
            if log_raw_request_response is True:
                _litellm_params = self.model_call_details.get("litellm_params", {})
                _metadata = _litellm_params.get("metadata", {}) or {}
                try:
                    # [Non-blocking Extra Debug Information in metadata]
                    if (
                        turn_off_message_logging is not None
                        and turn_off_message_logging is True
                    ):
                        _metadata["raw_request"] = (
                            "redacted by litellm. \
                            'litellm.turn_off_message_logging=True'"
                        )
                    else:
                        _metadata["raw_request"] = str(curl_command)
                except Exception as e:
                    _metadata["raw_request"] = (
                        "Unable to Log \
                        raw request: {}".format(
                            str(e)
                        )
                    )
            if self.logger_fn and callable(self.logger_fn):
                try:
                    self.logger_fn(
                        self.model_call_details
                    )  # Expectation: any logger function passed in by the user should accept a dict object
                except Exception as e:
                    verbose_logger.exception(
                        "LiteLLM.LoggingError: [Non-Blocking] Exception occurred while logging {}".format(
                            str(e)
                        )
                    )

            self.model_call_details["api_call_start_time"] = datetime.datetime.now()
            # Input Integration Logging -> If you want to log the fact that an attempt to call the model was made
            callbacks = litellm.input_callback + (self.dynamic_input_callbacks or [])
            for callback in callbacks:
                try:
                    if callback == "supabase" and supabaseClient is not None:
                        verbose_logger.debug("reaches supabase for logging!")
                        model = self.model_call_details["model"]
                        messages = self.model_call_details["input"]
                        verbose_logger.debug(f"supabaseClient: {supabaseClient}")
                        supabaseClient.input_log_event(
                            model=model,
                            messages=messages,
                            end_user=self.model_call_details.get("user", "default"),
                            litellm_call_id=self.litellm_params["litellm_call_id"],
                            print_verbose=print_verbose,
                        )
                    elif callback == "sentry" and add_breadcrumb:
                        try:
                            details_to_log = copy.deepcopy(self.model_call_details)
                        except Exception:
                            details_to_log = self.model_call_details
                        if litellm.turn_off_message_logging:
                            # make a copy of the _model_Call_details and log it
                            details_to_log.pop("messages", None)
                            details_to_log.pop("input", None)
                            details_to_log.pop("prompt", None)

                        add_breadcrumb(
                            category="litellm.llm_call",
                            message=f"Model Call Details pre-call: {details_to_log}",
                            level="info",
                        )
                    elif isinstance(callback, CustomLogger):  # custom logger class
                        callback.log_pre_api_call(
                            model=self.model,
                            messages=self.messages,
                            kwargs=self.model_call_details,
                        )
                    elif (
                        callable(callback) and customLogger is not None
                    ):  # custom logger functions
                        customLogger.log_input_event(
                            model=self.model,
                            messages=self.messages,
                            kwargs=self.model_call_details,
                            print_verbose=print_verbose,
                            callback_func=callback,
                        )
                except Exception as e:
                    verbose_logger.exception(
                        "litellm.Logging.pre_call(): Exception occured - {}".format(
                            str(e)
                        )
                    )
                    verbose_logger.debug(
                        f"LiteLLM.Logging: is sentry capture exception initialized {capture_exception}"
                    )
                    if capture_exception:  # log this error to sentry for debugging
                        capture_exception(e)
        except Exception as e:
            verbose_logger.exception(
                "LiteLLM.LoggingError: [Non-Blocking] Exception occurred while logging {}".format(
                    str(e)
                )
            )
            verbose_logger.error(
                f"LiteLLM.Logging: is sentry capture exception initialized {capture_exception}"
            )
            if capture_exception:  # log this error to sentry for debugging
                capture_exception(e)

    def post_call(
        self, original_response, input=None, api_key=None, additional_args={}
    ):
        # Log the exact result from the LLM API, for streaming - log the type of response received
        litellm.error_logs["POST_CALL"] = locals()
        if isinstance(original_response, dict):
            original_response = json.dumps(original_response)
        try:
            self.model_call_details["input"] = input
            self.model_call_details["api_key"] = api_key
            self.model_call_details["original_response"] = original_response
            self.model_call_details["additional_args"] = additional_args
            self.model_call_details["log_event_type"] = "post_api_call"

            if json_logs:
                verbose_logger.debug(
                    "RAW RESPONSE:\n{}\n\n".format(
                        self.model_call_details.get(
                            "original_response", self.model_call_details
                        )
                    ),
                )
            else:
                print_verbose(
                    "RAW RESPONSE:\n{}\n\n".format(
                        self.model_call_details.get(
                            "original_response", self.model_call_details
                        )
                    )
                )
            if self.logger_fn and callable(self.logger_fn):
                try:
                    self.logger_fn(
                        self.model_call_details
                    )  # Expectation: any logger function passed in by the user should accept a dict object
                except Exception as e:
                    verbose_logger.exception(
                        "LiteLLM.LoggingError: [Non-Blocking] Exception occurred while logging {}".format(
                            str(e)
                        )
                    )
            original_response = redact_message_input_output_from_logging(
                model_call_details=(
                    self.model_call_details
                    if hasattr(self, "model_call_details")
                    else {}
                ),
                result=original_response,
            )
            # Input Integration Logging -> If you want to log the fact that an attempt to call the model was made

            callbacks = litellm.input_callback + (self.dynamic_input_callbacks or [])
            for callback in callbacks:
                try:
                    if callback == "sentry" and add_breadcrumb:
                        verbose_logger.debug("reaches sentry breadcrumbing")
                        try:
                            details_to_log = copy.deepcopy(self.model_call_details)
                        except Exception:
                            details_to_log = self.model_call_details
                        if litellm.turn_off_message_logging:
                            # make a copy of the _model_Call_details and log it
                            details_to_log.pop("messages", None)
                            details_to_log.pop("input", None)
                            details_to_log.pop("prompt", None)

                        add_breadcrumb(
                            category="litellm.llm_call",
                            message=f"Model Call Details post-call: {details_to_log}",
                            level="info",
                        )
                    elif isinstance(callback, CustomLogger):  # custom logger class
                        callback.log_post_api_call(
                            kwargs=self.model_call_details,
                            response_obj=None,
                            start_time=self.start_time,
                            end_time=None,
                        )
                except Exception as e:
                    verbose_logger.exception(
                        "LiteLLM.LoggingError: [Non-Blocking] Exception occurred while post-call logging with integrations {}".format(
                            str(e)
                        )
                    )
                    verbose_logger.debug(
                        f"LiteLLM.Logging: is sentry capture exception initialized {capture_exception}"
                    )
                    if capture_exception:  # log this error to sentry for debugging
                        capture_exception(e)
        except Exception as e:
            verbose_logger.exception(
                "LiteLLM.LoggingError: [Non-Blocking] Exception occurred while logging {}".format(
                    str(e)
                )
            )

    def _response_cost_calculator(
        self,
        result: Union[
            ModelResponse,
            EmbeddingResponse,
            ImageResponse,
            TranscriptionResponse,
            TextCompletionResponse,
            HttpxBinaryResponseContent,
            RerankResponse,
        ],
        cache_hit: Optional[bool] = None,
    ) -> Optional[float]:
        """
        Calculate response cost using result + logging object variables.

        used for consistent cost calculation across response headers + logging integrations.
        """
        ## RESPONSE COST ##
        custom_pricing = use_custom_pricing_for_model(
            litellm_params=(
                self.litellm_params if hasattr(self, "litellm_params") else None
            )
        )

        if cache_hit is None:
            cache_hit = self.model_call_details.get("cache_hit", False)

        try:
            response_cost_calculator_kwargs = {
                "response_object": result,
                "model": self.model,
                "cache_hit": cache_hit,
                "custom_llm_provider": self.model_call_details.get(
                    "custom_llm_provider", None
                ),
                "base_model": _get_base_model_from_metadata(
                    model_call_details=self.model_call_details
                ),
                "call_type": self.call_type,
                "optional_params": self.optional_params,
                "custom_pricing": custom_pricing,
            }
        except Exception as e:  # error creating kwargs for cost calculation
            self.model_call_details["response_cost_failure_debug_information"] = (
                StandardLoggingModelCostFailureDebugInformation(
                    error_str=str(e),
                    traceback_str=traceback.format_exc(),
                )
            )
            return None

        try:
            response_cost = litellm.response_cost_calculator(
                **response_cost_calculator_kwargs
            )

            return response_cost
        except Exception as e:  # error calculating cost
            self.model_call_details["response_cost_failure_debug_information"] = (
                StandardLoggingModelCostFailureDebugInformation(
                    error_str=str(e),
                    traceback_str=traceback.format_exc(),
                    model=response_cost_calculator_kwargs["model"],
                    cache_hit=response_cost_calculator_kwargs["cache_hit"],
                    custom_llm_provider=response_cost_calculator_kwargs[
                        "custom_llm_provider"
                    ],
                    base_model=response_cost_calculator_kwargs["base_model"],
                    call_type=response_cost_calculator_kwargs["call_type"],
                    custom_pricing=response_cost_calculator_kwargs["custom_pricing"],
                )
            )

        return None

    def _success_handler_helper_fn(
        self, result=None, start_time=None, end_time=None, cache_hit=None
    ):
        try:
            if start_time is None:
                start_time = self.start_time
            if end_time is None:
                end_time = datetime.datetime.now()
            if self.completion_start_time is None:
                self.completion_start_time = end_time
                self.model_call_details["completion_start_time"] = (
                    self.completion_start_time
                )
            self.model_call_details["log_event_type"] = "successful_api_call"
            self.model_call_details["end_time"] = end_time
            self.model_call_details["cache_hit"] = cache_hit
            ## if model in model cost map - log the response cost
            ## else set cost to None
            if (
                result is not None and self.stream is not True
            ):  # handle streaming separately
                if (
                    isinstance(result, ModelResponse)
                    or isinstance(result, EmbeddingResponse)
                    or isinstance(result, ImageResponse)
                    or isinstance(result, TranscriptionResponse)
                    or isinstance(result, TextCompletionResponse)
                    or isinstance(result, HttpxBinaryResponseContent)  # tts
                    or isinstance(result, RerankResponse)
                ):
                    ## RESPONSE COST ##
                    self.model_call_details["response_cost"] = (
                        self._response_cost_calculator(result=result)
                    )

                    ## HIDDEN PARAMS ##
                    if hasattr(result, "_hidden_params"):
                        # add to metadata for logging
                        if self.model_call_details.get("litellm_params") is not None:
                            self.model_call_details["litellm_params"].setdefault(
                                "metadata", {}
                            )
                            if (
                                self.model_call_details["litellm_params"]["metadata"]
                                is None
                            ):
                                self.model_call_details["litellm_params"][
                                    "metadata"
                                ] = {}

                            self.model_call_details["litellm_params"]["metadata"][
                                "hidden_params"
                            ] = getattr(result, "_hidden_params", {})
                    ## STANDARDIZED LOGGING PAYLOAD

                    self.model_call_details["standard_logging_object"] = (
                        get_standard_logging_object_payload(
                            kwargs=self.model_call_details,
                            init_response_obj=result,
                            start_time=start_time,
                            end_time=end_time,
                            logging_obj=self,
                            status="success",
                        )
                    )
                elif isinstance(result, dict):  # pass-through endpoints
                    ## STANDARDIZED LOGGING PAYLOAD
                    self.model_call_details["standard_logging_object"] = (
                        get_standard_logging_object_payload(
                            kwargs=self.model_call_details,
                            init_response_obj=result,
                            start_time=start_time,
                            end_time=end_time,
                            logging_obj=self,
                            status="success",
                        )
                    )
            else:  # streaming chunks + image gen.
                self.model_call_details["response_cost"] = None

            if (
                litellm.max_budget
                and self.stream is False
                and result is not None
                and isinstance(result, dict)
                and "content" in result
            ):
                time_diff = (end_time - start_time).total_seconds()
                float_diff = float(time_diff)
                litellm._current_cost += litellm.completion_cost(
                    model=self.model,
                    prompt="",
                    completion=getattr(result, "content", ""),
                    total_time=float_diff,
                )

            return start_time, end_time, result
        except Exception as e:
            raise Exception(f"[Non-Blocking] LiteLLM.Success_Call Error: {str(e)}")

    def success_handler(  # noqa: PLR0915
        self, result=None, start_time=None, end_time=None, cache_hit=None, **kwargs
    ):
        print_verbose(f"Logging Details LiteLLM-Success Call: Cache_hit={cache_hit}")
        start_time, end_time, result = self._success_handler_helper_fn(
            start_time=start_time,
            end_time=end_time,
            result=result,
            cache_hit=cache_hit,
        )
        # print(f"original response in success handler: {self.model_call_details['original_response']}")
        try:
            verbose_logger.debug(f"success callbacks: {litellm.success_callback}")

            ## BUILD COMPLETE STREAMED RESPONSE
            complete_streaming_response: Optional[
                Union[ModelResponse, TextCompletionResponse]
            ] = None
            if "complete_streaming_response" in self.model_call_details:
                return  # break out of this.
            if self.stream:
                complete_streaming_response: Optional[
                    Union[ModelResponse, TextCompletionResponse]
                ] = _assemble_complete_response_from_streaming_chunks(
                    result=result,
                    start_time=start_time,
                    end_time=end_time,
                    request_kwargs=self.model_call_details,
                    streaming_chunks=self.sync_streaming_chunks,
                    is_async=False,
                )
            _caching_complete_streaming_response: Optional[
                Union[ModelResponse, TextCompletionResponse]
            ] = None
            if complete_streaming_response is not None:
                verbose_logger.debug(
                    "Logging Details LiteLLM-Success Call streaming complete"
                )
                self.model_call_details["complete_streaming_response"] = (
                    complete_streaming_response
                )
                _caching_complete_streaming_response = copy.deepcopy(
                    complete_streaming_response
                )
                self.model_call_details["response_cost"] = (
                    self._response_cost_calculator(result=complete_streaming_response)
                )
                ## STANDARDIZED LOGGING PAYLOAD
                self.model_call_details["standard_logging_object"] = (
                    get_standard_logging_object_payload(
                        kwargs=self.model_call_details,
                        init_response_obj=complete_streaming_response,
                        start_time=start_time,
                        end_time=end_time,
                        logging_obj=self,
                        status="success",
                    )
                )
            if self.dynamic_success_callbacks is not None and isinstance(
                self.dynamic_success_callbacks, list
            ):
                callbacks = self.dynamic_success_callbacks
                ## keep the internal functions ##
                for callback in litellm.success_callback:
                    if (
                        isinstance(callback, CustomLogger)
                        and "_PROXY_" in callback.__class__.__name__
                    ):
                        callbacks.append(callback)
            else:
                callbacks = litellm.success_callback

            ## REDACT MESSAGES ##
            result = redact_message_input_output_from_logging(
                model_call_details=(
                    self.model_call_details
                    if hasattr(self, "model_call_details")
                    else {}
                ),
                result=result,
            )

            ## LOGGING HOOK ##
            for callback in callbacks:
                if isinstance(callback, CustomLogger):
                    self.model_call_details, result = callback.logging_hook(
                        kwargs=self.model_call_details,
                        result=result,
                        call_type=self.call_type,
                    )

            for callback in callbacks:
                try:
                    litellm_params = self.model_call_details.get("litellm_params", {})
                    if litellm_params.get("no-log", False) is True:
                        # proxy cost tracking cal backs should run
                        if not (
                            isinstance(callback, CustomLogger)
                            and "_PROXY_" in callback.__class__.__name__
                        ):
                            print_verbose("no-log request, skipping logging")
                            continue
                    if callback == "promptlayer" and promptLayerLogger is not None:
                        print_verbose("reaches promptlayer for logging!")
                        promptLayerLogger.log_event(
                            kwargs=self.model_call_details,
                            response_obj=result,
                            start_time=start_time,
                            end_time=end_time,
                            print_verbose=print_verbose,
                        )
                    if callback == "supabase" and supabaseClient is not None:
                        print_verbose("reaches supabase for logging!")
                        kwargs = self.model_call_details

                        # this only logs streaming once, complete_streaming_response exists i.e when stream ends
                        if self.stream:
                            if "complete_streaming_response" not in kwargs:
                                continue
                            else:
                                print_verbose("reaches supabase for streaming logging!")
                                result = kwargs["complete_streaming_response"]

                        model = kwargs["model"]
                        messages = kwargs["messages"]
                        optional_params = kwargs.get("optional_params", {})
                        litellm_params = kwargs.get("litellm_params", {})
                        supabaseClient.log_event(
                            model=model,
                            messages=messages,
                            end_user=optional_params.get("user", "default"),
                            response_obj=result,
                            start_time=start_time,
                            end_time=end_time,
                            litellm_call_id=litellm_params.get(
                                "litellm_call_id", str(uuid.uuid4())
                            ),
                            print_verbose=print_verbose,
                        )
                    if callback == "wandb" and weightsBiasesLogger is not None:
                        print_verbose("reaches wandb for logging!")
                        weightsBiasesLogger.log_event(
                            kwargs=self.model_call_details,
                            response_obj=result,
                            start_time=start_time,
                            end_time=end_time,
                            print_verbose=print_verbose,
                        )
                    if callback == "logfire" and logfireLogger is not None:
                        verbose_logger.debug("reaches logfire for success logging!")
                        kwargs = {}
                        for k, v in self.model_call_details.items():
                            if (
                                k != "original_response"
                            ):  # copy.deepcopy raises errors as this could be a coroutine
                                kwargs[k] = v

                        # this only logs streaming once, complete_streaming_response exists i.e when stream ends
                        if self.stream:
                            if "complete_streaming_response" not in kwargs:
                                continue
                            else:
                                print_verbose("reaches logfire for streaming logging!")
                                result = kwargs["complete_streaming_response"]

                        logfireLogger.log_event(
                            kwargs=self.model_call_details,
                            response_obj=result,
                            start_time=start_time,
                            end_time=end_time,
                            print_verbose=print_verbose,
                            level=LogfireLevel.INFO.value,  # type: ignore
                        )

                    if callback == "lunary" and lunaryLogger is not None:
                        print_verbose("reaches lunary for logging!")
                        model = self.model
                        kwargs = self.model_call_details

                        input = kwargs.get("messages", kwargs.get("input", None))

                        type = (
                            "embed"
                            if self.call_type == CallTypes.embedding.value
                            else "llm"
                        )

                        # this only logs streaming once, complete_streaming_response exists i.e when stream ends
                        if self.stream:
                            if "complete_streaming_response" not in kwargs:
                                continue
                            else:
                                result = kwargs["complete_streaming_response"]

                        lunaryLogger.log_event(
                            type=type,
                            kwargs=kwargs,
                            event="end",
                            model=model,
                            input=input,
                            user_id=kwargs.get("user", None),
                            # user_props=self.model_call_details.get("user_props", None),
                            extra=kwargs.get("optional_params", {}),
                            response_obj=result,
                            start_time=start_time,
                            end_time=end_time,
                            run_id=self.litellm_call_id,
                            print_verbose=print_verbose,
                        )
                    if callback == "helicone" and heliconeLogger is not None:
                        print_verbose("reaches helicone for logging!")
                        model = self.model
                        messages = self.model_call_details["input"]
                        kwargs = self.model_call_details

                        # this only logs streaming once, complete_streaming_response exists i.e when stream ends
                        if self.stream:
                            if "complete_streaming_response" not in kwargs:
                                continue
                            else:
                                print_verbose("reaches helicone for streaming logging!")
                                result = kwargs["complete_streaming_response"]

                        heliconeLogger.log_success(
                            model=model,
                            messages=messages,
                            response_obj=result,
                            start_time=start_time,
                            end_time=end_time,
                            print_verbose=print_verbose,
                            kwargs=kwargs,
                        )
                    if callback == "langfuse":
                        global langFuseLogger
                        print_verbose("reaches langfuse for success logging!")
                        kwargs = {}
                        for k, v in self.model_call_details.items():
                            if (
                                k != "original_response"
                            ):  # copy.deepcopy raises errors as this could be a coroutine
                                kwargs[k] = v
                        # this only logs streaming once, complete_streaming_response exists i.e when stream ends
                        if self.stream:
                            verbose_logger.debug(
                                f"is complete_streaming_response in kwargs: {kwargs.get('complete_streaming_response', None)}"
                            )
                            if complete_streaming_response is None:
                                continue
                            else:
                                print_verbose("reaches langfuse for streaming logging!")
                                result = kwargs["complete_streaming_response"]

                        langfuse_logger_to_use = LangFuseHandler.get_langfuse_logger_for_request(
                            globalLangfuseLogger=langFuseLogger,
                            standard_callback_dynamic_params=self.standard_callback_dynamic_params,
                            in_memory_dynamic_logger_cache=in_memory_dynamic_logger_cache,
                        )
                        if langfuse_logger_to_use is not None:
                            _response = langfuse_logger_to_use.log_event(
                                kwargs=kwargs,
                                response_obj=result,
                                start_time=start_time,
                                end_time=end_time,
                                user_id=kwargs.get("user", None),
                                print_verbose=print_verbose,
                            )
                            if _response is not None and isinstance(_response, dict):
                                _trace_id = _response.get("trace_id", None)
                                if _trace_id is not None:
                                    in_memory_trace_id_cache.set_cache(
                                        litellm_call_id=self.litellm_call_id,
                                        service_name="langfuse",
                                        trace_id=_trace_id,
                                    )
                    if callback == "generic":
                        global genericAPILogger
                        verbose_logger.debug("reaches langfuse for success logging!")
                        kwargs = {}
                        for k, v in self.model_call_details.items():
                            if (
                                k != "original_response"
                            ):  # copy.deepcopy raises errors as this could be a coroutine
                                kwargs[k] = v
                        # this only logs streaming once, complete_streaming_response exists i.e when stream ends
                        if self.stream:
                            verbose_logger.debug(
                                f"is complete_streaming_response in kwargs: {kwargs.get('complete_streaming_response', None)}"
                            )
                            if complete_streaming_response is None:
                                continue
                            else:
                                print_verbose("reaches langfuse for streaming logging!")
                                result = kwargs["complete_streaming_response"]
                        if genericAPILogger is None:
                            genericAPILogger = GenericAPILogger()  # type: ignore
                        genericAPILogger.log_event(
                            kwargs=kwargs,
                            response_obj=result,
                            start_time=start_time,
                            end_time=end_time,
                            user_id=kwargs.get("user", None),
                            print_verbose=print_verbose,
                        )
                    if callback == "greenscale" and greenscaleLogger is not None:
                        kwargs = {}
                        for k, v in self.model_call_details.items():
                            if (
                                k != "original_response"
                            ):  # copy.deepcopy raises errors as this could be a coroutine
                                kwargs[k] = v
                        # this only logs streaming once, complete_streaming_response exists i.e when stream ends
                        if self.stream:
                            verbose_logger.debug(
                                f"is complete_streaming_response in kwargs: {kwargs.get('complete_streaming_response', None)}"
                            )
                            if complete_streaming_response is None:
                                continue
                            else:
                                print_verbose(
                                    "reaches greenscale for streaming logging!"
                                )
                                result = kwargs["complete_streaming_response"]

                        greenscaleLogger.log_event(
                            kwargs=kwargs,
                            response_obj=result,
                            start_time=start_time,
                            end_time=end_time,
                            print_verbose=print_verbose,
                        )
                    if callback == "athina" and athinaLogger is not None:
                        deep_copy = {}
                        for k, v in self.model_call_details.items():
                            deep_copy[k] = v
                        athinaLogger.log_event(
                            kwargs=deep_copy,
                            response_obj=result,
                            start_time=start_time,
                            end_time=end_time,
                            print_verbose=print_verbose,
                        )
                    if callback == "traceloop":
                        deep_copy = {}
                        for k, v in self.model_call_details.items():
                            if k != "original_response":
                                deep_copy[k] = v
                        traceloopLogger.log_event(
                            kwargs=deep_copy,
                            response_obj=result,
                            start_time=start_time,
                            end_time=end_time,
                            user_id=kwargs.get("user", None),
                            print_verbose=print_verbose,
                        )
                    if callback == "s3":
                        global s3Logger
                        if s3Logger is None:
                            s3Logger = S3Logger()
                        if self.stream:
                            if "complete_streaming_response" in self.model_call_details:
                                print_verbose(
                                    "S3Logger Logger: Got Stream Event - Completed Stream Response"
                                )
                                s3Logger.log_event(
                                    kwargs=self.model_call_details,
                                    response_obj=self.model_call_details[
                                        "complete_streaming_response"
                                    ],
                                    start_time=start_time,
                                    end_time=end_time,
                                    print_verbose=print_verbose,
                                )
                            else:
                                print_verbose(
                                    "S3Logger Logger: Got Stream Event - No complete stream response as yet"
                                )
                        else:
                            s3Logger.log_event(
                                kwargs=self.model_call_details,
                                response_obj=result,
                                start_time=start_time,
                                end_time=end_time,
                                print_verbose=print_verbose,
                            )
                    if (
                        callback == "openmeter"
                        and self.model_call_details.get("litellm_params", {}).get(
                            "acompletion", False
                        )
                        is not True
                        and self.model_call_details.get("litellm_params", {}).get(
                            "aembedding", False
                        )
                        is not True
                        and self.model_call_details.get("litellm_params", {}).get(
                            "aimage_generation", False
                        )
                        is not True
                        and self.model_call_details.get("litellm_params", {}).get(
                            "atranscription", False
                        )
                        is not True
                    ):
                        global openMeterLogger
                        if openMeterLogger is None:
                            print_verbose("Instantiates openmeter client")
                            openMeterLogger = OpenMeterLogger()
                        if self.stream and complete_streaming_response is None:
                            openMeterLogger.log_stream_event(
                                kwargs=self.model_call_details,
                                response_obj=result,
                                start_time=start_time,
                                end_time=end_time,
                            )
                        else:
                            if self.stream and complete_streaming_response:
                                self.model_call_details["complete_response"] = (
                                    self.model_call_details.get(
                                        "complete_streaming_response", {}
                                    )
                                )
                                result = self.model_call_details["complete_response"]
                            openMeterLogger.log_success_event(
                                kwargs=self.model_call_details,
                                response_obj=result,
                                start_time=start_time,
                                end_time=end_time,
                            )

                    if (
                        isinstance(callback, CustomLogger)
                        and self.model_call_details.get("litellm_params", {}).get(
                            "acompletion", False
                        )
                        is not True
                        and self.model_call_details.get("litellm_params", {}).get(
                            "aembedding", False
                        )
                        is not True
                        and self.model_call_details.get("litellm_params", {}).get(
                            "aimage_generation", False
                        )
                        is not True
                        and self.model_call_details.get("litellm_params", {}).get(
                            "atranscription", False
                        )
                        is not True
                    ):  # custom logger class
                        if self.stream and complete_streaming_response is None:
                            callback.log_stream_event(
                                kwargs=self.model_call_details,
                                response_obj=result,
                                start_time=start_time,
                                end_time=end_time,
                            )
                        else:
                            if self.stream and complete_streaming_response:
                                self.model_call_details["complete_response"] = (
                                    self.model_call_details.get(
                                        "complete_streaming_response", {}
                                    )
                                )
                                result = self.model_call_details["complete_response"]

                            callback.log_success_event(
                                kwargs=self.model_call_details,
                                response_obj=result,
                                start_time=start_time,
                                end_time=end_time,
                            )
                    if (
                        callable(callback) is True
                        and self.model_call_details.get("litellm_params", {}).get(
                            "acompletion", False
                        )
                        is not True
                        and self.model_call_details.get("litellm_params", {}).get(
                            "aembedding", False
                        )
                        is not True
                        and self.model_call_details.get("litellm_params", {}).get(
                            "aimage_generation", False
                        )
                        is not True
                        and self.model_call_details.get("litellm_params", {}).get(
                            "atranscription", False
                        )
                        is not True
                        and customLogger is not None
                    ):  # custom logger functions
                        print_verbose(
                            "success callbacks: Running Custom Callback Function"
                        )
                        customLogger.log_event(
                            kwargs=self.model_call_details,
                            response_obj=result,
                            start_time=start_time,
                            end_time=end_time,
                            print_verbose=print_verbose,
                            callback_func=callback,
                        )

                except Exception as e:
                    print_verbose(
                        f"LiteLLM.LoggingError: [Non-Blocking] Exception occurred while success logging with integrations {traceback.format_exc()}"
                    )
                    print_verbose(
                        f"LiteLLM.Logging: is sentry capture exception initialized {capture_exception}"
                    )
                    if capture_exception:  # log this error to sentry for debugging
                        capture_exception(e)
        except Exception as e:
            verbose_logger.exception(
                "LiteLLM.LoggingError: [Non-Blocking] Exception occurred while success logging {}".format(
                    str(e)
                ),
            )

    async def async_success_handler(  # noqa: PLR0915
        self, result=None, start_time=None, end_time=None, cache_hit=None, **kwargs
    ):
        """
        Implementing async callbacks, to handle asyncio event loop issues when custom integrations need to use async functions.
        """
        print_verbose(
            "Logging Details LiteLLM-Async Success Call, cache_hit={}".format(cache_hit)
        )
        start_time, end_time, result = self._success_handler_helper_fn(
            start_time=start_time, end_time=end_time, result=result, cache_hit=cache_hit
        )
        ## BUILD COMPLETE STREAMED RESPONSE
        if "async_complete_streaming_response" in self.model_call_details:
            return  # break out of this.
        complete_streaming_response: Optional[
            Union[ModelResponse, TextCompletionResponse]
        ] = None
        if self.stream is True:
            complete_streaming_response: Optional[
                Union[ModelResponse, TextCompletionResponse]
            ] = _assemble_complete_response_from_streaming_chunks(
                result=result,
                start_time=start_time,
                end_time=end_time,
                request_kwargs=self.model_call_details,
                streaming_chunks=self.streaming_chunks,
                is_async=True,
            )

        if complete_streaming_response is not None:
            print_verbose("Async success callbacks: Got a complete streaming response")

            self.model_call_details["async_complete_streaming_response"] = (
                complete_streaming_response
            )
            try:
                if self.model_call_details.get("cache_hit", False) is True:
                    self.model_call_details["response_cost"] = 0.0
                else:
                    # check if base_model set on azure
                    _get_base_model_from_metadata(
                        model_call_details=self.model_call_details
                    )
                    # base_model defaults to None if not set on model_info
                    self.model_call_details["response_cost"] = (
                        self._response_cost_calculator(
                            result=complete_streaming_response
                        )
                    )

                verbose_logger.debug(
                    f"Model={self.model}; cost={self.model_call_details['response_cost']}"
                )
            except litellm.NotFoundError:
                verbose_logger.warning(
                    f"Model={self.model} not found in completion cost map. Setting 'response_cost' to None"
                )
                self.model_call_details["response_cost"] = None

            ## STANDARDIZED LOGGING PAYLOAD
            self.model_call_details["standard_logging_object"] = (
                get_standard_logging_object_payload(
                    kwargs=self.model_call_details,
                    init_response_obj=complete_streaming_response,
                    start_time=start_time,
                    end_time=end_time,
                    logging_obj=self,
                    status="success",
                )
            )
        if self.dynamic_async_success_callbacks is not None and isinstance(
            self.dynamic_async_success_callbacks, list
        ):
            callbacks = self.dynamic_async_success_callbacks
            ## keep the internal functions ##
            for callback in litellm._async_success_callback:
                callback_name = ""
                if isinstance(callback, CustomLogger):
                    callback_name = callback.__class__.__name__
                if callable(callback):
                    callback_name = callback.__name__
                if "_PROXY_" in callback_name:
                    callbacks.append(callback)
        else:
            callbacks = litellm._async_success_callback

        result = redact_message_input_output_from_logging(
            model_call_details=(
                self.model_call_details if hasattr(self, "model_call_details") else {}
            ),
            result=result,
        )

        ## LOGGING HOOK ##

        for callback in callbacks:
            if isinstance(callback, CustomGuardrail):
                from litellm.types.guardrails import GuardrailEventHooks

                if (
                    callback.should_run_guardrail(
                        data=self.model_call_details,
                        event_type=GuardrailEventHooks.logging_only,
                    )
                    is not True
                ):
                    continue

                self.model_call_details, result = await callback.async_logging_hook(
                    kwargs=self.model_call_details,
                    result=result,
                    call_type=self.call_type,
                )
            elif isinstance(callback, CustomLogger):
                result = redact_message_input_output_from_custom_logger(
                    result=result, litellm_logging_obj=self, custom_logger=callback
                )
                self.model_call_details, result = await callback.async_logging_hook(
                    kwargs=self.model_call_details,
                    result=result,
                    call_type=self.call_type,
                )

        for callback in callbacks:
            # check if callback can run for this request
            litellm_params = self.model_call_details.get("litellm_params", {})
            if litellm_params.get("no-log", False) is True:
                # proxy cost tracking cal backs should run
                if not (
                    isinstance(callback, CustomLogger)
                    and "_PROXY_" in callback.__class__.__name__
                ):
                    print_verbose("no-log request, skipping logging")
                    continue
            try:
                if kwargs.get("no-log", False) is True:
                    print_verbose("no-log request, skipping logging")
                    continue
                if callback == "openmeter" and openMeterLogger is not None:
                    if self.stream is True:
                        if (
                            "async_complete_streaming_response"
                            in self.model_call_details
                        ):
                            await openMeterLogger.async_log_success_event(
                                kwargs=self.model_call_details,
                                response_obj=self.model_call_details[
                                    "async_complete_streaming_response"
                                ],
                                start_time=start_time,
                                end_time=end_time,
                            )
                        else:
                            await openMeterLogger.async_log_stream_event(  # [TODO]: move this to being an async log stream event function
                                kwargs=self.model_call_details,
                                response_obj=result,
                                start_time=start_time,
                                end_time=end_time,
                            )
                    else:
                        await openMeterLogger.async_log_success_event(
                            kwargs=self.model_call_details,
                            response_obj=result,
                            start_time=start_time,
                            end_time=end_time,
                        )
                if isinstance(callback, CustomLogger):  # custom logger class
                    if self.stream is True:
                        if (
                            "async_complete_streaming_response"
                            in self.model_call_details
                        ):
                            await callback.async_log_success_event(
                                kwargs=self.model_call_details,
                                response_obj=self.model_call_details[
                                    "async_complete_streaming_response"
                                ],
                                start_time=start_time,
                                end_time=end_time,
                            )
                        else:
                            await callback.async_log_stream_event(  # [TODO]: move this to being an async log stream event function
                                kwargs=self.model_call_details,
                                response_obj=result,
                                start_time=start_time,
                                end_time=end_time,
                            )
                    else:
                        await callback.async_log_success_event(
                            kwargs=self.model_call_details,
                            response_obj=result,
                            start_time=start_time,
                            end_time=end_time,
                        )
                if callable(callback):  # custom logger functions
                    global customLogger
                    if customLogger is None:
                        customLogger = CustomLogger()
                    if self.stream:
                        if (
                            "async_complete_streaming_response"
                            in self.model_call_details
                        ):
                            await customLogger.async_log_event(
                                kwargs=self.model_call_details,
                                response_obj=self.model_call_details[
                                    "async_complete_streaming_response"
                                ],
                                start_time=start_time,
                                end_time=end_time,
                                print_verbose=print_verbose,
                                callback_func=callback,
                            )
                    else:
                        await customLogger.async_log_event(
                            kwargs=self.model_call_details,
                            response_obj=result,
                            start_time=start_time,
                            end_time=end_time,
                            print_verbose=print_verbose,
                            callback_func=callback,
                        )
                if callback == "dynamodb":
                    global dynamoLogger
                    if dynamoLogger is None:
                        dynamoLogger = DyanmoDBLogger()
                    if self.stream:
                        if (
                            "async_complete_streaming_response"
                            in self.model_call_details
                        ):
                            print_verbose(
                                "DynamoDB Logger: Got Stream Event - Completed Stream Response"
                            )
                            await dynamoLogger._async_log_event(
                                kwargs=self.model_call_details,
                                response_obj=self.model_call_details[
                                    "async_complete_streaming_response"
                                ],
                                start_time=start_time,
                                end_time=end_time,
                                print_verbose=print_verbose,
                            )
                        else:
                            print_verbose(
                                "DynamoDB Logger: Got Stream Event - No complete stream response as yet"
                            )
                    else:
                        await dynamoLogger._async_log_event(
                            kwargs=self.model_call_details,
                            response_obj=result,
                            start_time=start_time,
                            end_time=end_time,
                            print_verbose=print_verbose,
                        )
            except Exception:
                verbose_logger.error(
                    f"LiteLLM.LoggingError: [Non-Blocking] Exception occurred while success logging {traceback.format_exc()}"
                )
                pass

    def _failure_handler_helper_fn(
        self, exception, traceback_exception, start_time=None, end_time=None
    ):
        if start_time is None:
            start_time = self.start_time
        if end_time is None:
            end_time = datetime.datetime.now()

        # on some exceptions, model_call_details is not always initialized, this ensures that we still log those exceptions
        if not hasattr(self, "model_call_details"):
            self.model_call_details = {}

        self.model_call_details["log_event_type"] = "failed_api_call"
        self.model_call_details["exception"] = exception
        self.model_call_details["traceback_exception"] = traceback_exception
        self.model_call_details["end_time"] = end_time
        self.model_call_details.setdefault("original_response", None)
        self.model_call_details["response_cost"] = 0

        if hasattr(exception, "headers") and isinstance(exception.headers, dict):
            self.model_call_details.setdefault("litellm_params", {})
            metadata = (
                self.model_call_details["litellm_params"].get("metadata", {}) or {}
            )
            metadata.update(exception.headers)

        ## STANDARDIZED LOGGING PAYLOAD

        self.model_call_details["standard_logging_object"] = (
            get_standard_logging_object_payload(
                kwargs=self.model_call_details,
                init_response_obj={},
                start_time=start_time,
                end_time=end_time,
                logging_obj=self,
                status="failure",
                error_str=str(exception),
                original_exception=exception,
            )
        )
        return start_time, end_time

    async def special_failure_handlers(self, exception: Exception):
        """
        Custom events, emitted for specific failures.

        Currently just for router model group rate limit error
        """
        from litellm.types.router import RouterErrors

        litellm_params: dict = self.model_call_details.get("litellm_params") or {}
        metadata = litellm_params.get("metadata") or {}

        ## BASE CASE ## check if rate limit error for model group size 1
        is_base_case = False
        if metadata.get("model_group_size") is not None:
            model_group_size = metadata.get("model_group_size")
            if isinstance(model_group_size, int) and model_group_size == 1:
                is_base_case = True
        ## check if special error ##
        if (
            RouterErrors.no_deployments_available.value not in str(exception)
            and is_base_case is False
        ):
            return

        ## get original model group ##

        model_group = metadata.get("model_group") or None
        for callback in litellm._async_failure_callback:
            if isinstance(callback, CustomLogger):  # custom logger class
                await callback.log_model_group_rate_limit_error(
                    exception=exception,
                    original_model_group=model_group,
                    kwargs=self.model_call_details,
                )  # type: ignore

    def failure_handler(  # noqa: PLR0915
        self, exception, traceback_exception, start_time=None, end_time=None
    ):
        verbose_logger.debug(
            f"Logging Details LiteLLM-Failure Call: {litellm.failure_callback}"
        )
        try:
            start_time, end_time = self._failure_handler_helper_fn(
                exception=exception,
                traceback_exception=traceback_exception,
                start_time=start_time,
                end_time=end_time,
            )
            callbacks = []  # init this to empty incase it's not created

            if self.dynamic_failure_callbacks is not None and isinstance(
                self.dynamic_failure_callbacks, list
            ):
                callbacks = self.dynamic_failure_callbacks
                ## keep the internal functions ##
                for callback in litellm.failure_callback:
                    if (
                        isinstance(callback, CustomLogger)
                        and "_PROXY_" in callback.__class__.__name__
                    ):
                        callbacks.append(callback)
            else:
                callbacks = litellm.failure_callback

            result = None  # result sent to all loggers, init this to None incase it's not created

            result = redact_message_input_output_from_logging(
                model_call_details=(
                    self.model_call_details
                    if hasattr(self, "model_call_details")
                    else {}
                ),
                result=result,
            )
            for callback in callbacks:
                try:
                    if callback == "lunary" and lunaryLogger is not None:
                        print_verbose("reaches lunary for logging error!")

                        model = self.model

                        input = self.model_call_details["input"]

                        _type = (
                            "embed"
                            if self.call_type == CallTypes.embedding.value
                            else "llm"
                        )

                        lunaryLogger.log_event(
                            kwargs=self.model_call_details,
                            type=_type,
                            event="error",
                            user_id=self.model_call_details.get("user", "default"),
                            model=model,
                            input=input,
                            error=traceback_exception,
                            run_id=self.litellm_call_id,
                            start_time=start_time,
                            end_time=end_time,
                            print_verbose=print_verbose,
                        )
                    if callback == "sentry":
                        print_verbose("sending exception to sentry")
                        if capture_exception:
                            capture_exception(exception)
                        else:
                            print_verbose(
                                f"capture exception not initialized: {capture_exception}"
                            )
                    elif callback == "supabase" and supabaseClient is not None:
                        print_verbose("reaches supabase for logging!")
                        print_verbose(f"supabaseClient: {supabaseClient}")
                        supabaseClient.log_event(
                            model=self.model if hasattr(self, "model") else "",
                            messages=self.messages,
                            end_user=self.model_call_details.get("user", "default"),
                            response_obj=result,
                            start_time=start_time,
                            end_time=end_time,
                            litellm_call_id=self.model_call_details["litellm_call_id"],
                            print_verbose=print_verbose,
                        )
                    if (
                        callable(callback) and customLogger is not None
                    ):  # custom logger functions
                        customLogger.log_event(
                            kwargs=self.model_call_details,
                            response_obj=result,
                            start_time=start_time,
                            end_time=end_time,
                            print_verbose=print_verbose,
                            callback_func=callback,
                        )
                    if (
                        isinstance(callback, CustomLogger)
                        and self.model_call_details.get("litellm_params", {}).get(
                            "acompletion", False
                        )
                        is not True
                        and self.model_call_details.get("litellm_params", {}).get(
                            "aembedding", False
                        )
                        is not True
                    ):  # custom logger class

                        callback.log_failure_event(
                            start_time=start_time,
                            end_time=end_time,
                            response_obj=result,
                            kwargs=self.model_call_details,
                        )
                    if callback == "langfuse":
                        global langFuseLogger
                        verbose_logger.debug("reaches langfuse for logging failure")
                        kwargs = {}
                        for k, v in self.model_call_details.items():
                            if (
                                k != "original_response"
                            ):  # copy.deepcopy raises errors as this could be a coroutine
                                kwargs[k] = v
                        # this only logs streaming once, complete_streaming_response exists i.e when stream ends
                        langfuse_logger_to_use = LangFuseHandler.get_langfuse_logger_for_request(
                            globalLangfuseLogger=langFuseLogger,
                            standard_callback_dynamic_params=self.standard_callback_dynamic_params,
                            in_memory_dynamic_logger_cache=in_memory_dynamic_logger_cache,
                        )
                        _response = langfuse_logger_to_use.log_event(
                            start_time=start_time,
                            end_time=end_time,
                            response_obj=None,
                            user_id=kwargs.get("user", None),
                            print_verbose=print_verbose,
                            status_message=str(exception),
                            level="ERROR",
                            kwargs=self.model_call_details,
                        )
                        if _response is not None and isinstance(_response, dict):
                            _trace_id = _response.get("trace_id", None)
                            if _trace_id is not None:
                                in_memory_trace_id_cache.set_cache(
                                    litellm_call_id=self.litellm_call_id,
                                    service_name="langfuse",
                                    trace_id=_trace_id,
                                )
                    if callback == "traceloop":
                        traceloopLogger.log_event(
                            start_time=start_time,
                            end_time=end_time,
                            response_obj=None,
                            user_id=self.model_call_details.get("user", None),
                            print_verbose=print_verbose,
                            status_message=str(exception),
                            level="ERROR",
                            kwargs=self.model_call_details,
                        )
                    if callback == "logfire" and logfireLogger is not None:
                        verbose_logger.debug("reaches logfire for failure logging!")
                        kwargs = {}
                        for k, v in self.model_call_details.items():
                            if (
                                k != "original_response"
                            ):  # copy.deepcopy raises errors as this could be a coroutine
                                kwargs[k] = v
                        kwargs["exception"] = exception

                        logfireLogger.log_event(
                            kwargs=kwargs,
                            response_obj=result,
                            start_time=start_time,
                            end_time=end_time,
                            level=LogfireLevel.ERROR.value,  # type: ignore
                            print_verbose=print_verbose,
                        )

                except Exception as e:
                    print_verbose(
                        f"LiteLLM.LoggingError: [Non-Blocking] Exception occurred while failure logging with integrations {str(e)}"
                    )
                    print_verbose(
                        f"LiteLLM.Logging: is sentry capture exception initialized {capture_exception}"
                    )
                    if capture_exception:  # log this error to sentry for debugging
                        capture_exception(e)
        except Exception as e:
            verbose_logger.exception(
                "LiteLLM.LoggingError: [Non-Blocking] Exception occurred while failure logging {}".format(
                    str(e)
                )
            )

    async def async_failure_handler(
        self, exception, traceback_exception, start_time=None, end_time=None
    ):
        """
        Implementing async callbacks, to handle asyncio event loop issues when custom integrations need to use async functions.
        """
        await self.special_failure_handlers(exception=exception)
        start_time, end_time = self._failure_handler_helper_fn(
            exception=exception,
            traceback_exception=traceback_exception,
            start_time=start_time,
            end_time=end_time,
        )

        callbacks = []  # init this to empty incase it's not created

        if self.dynamic_async_failure_callbacks is not None and isinstance(
            self.dynamic_async_failure_callbacks, list
        ):
            callbacks = self.dynamic_async_failure_callbacks
            ## keep the internal functions ##
            for callback in litellm._async_failure_callback:
                if (
                    isinstance(callback, CustomLogger)
                    and "_PROXY_" in callback.__class__.__name__
                ):
                    callbacks.append(callback)
        else:
            callbacks = litellm._async_failure_callback

        result = None  # result sent to all loggers, init this to None incase it's not created
        for callback in callbacks:
            try:
                if isinstance(callback, CustomLogger):  # custom logger class
                    await callback.async_log_failure_event(
                        kwargs=self.model_call_details,
                        response_obj=result,
                        start_time=start_time,
                        end_time=end_time,
                    )  # type: ignore
                if (
                    callable(callback) and customLogger is not None
                ):  # custom logger functions
                    await customLogger.async_log_event(
                        kwargs=self.model_call_details,
                        response_obj=result,
                        start_time=start_time,
                        end_time=end_time,
                        print_verbose=print_verbose,
                        callback_func=callback,
                    )
            except Exception as e:
                verbose_logger.exception(
                    "LiteLLM.LoggingError: [Non-Blocking] Exception occurred while success \
                        logging {}\nCallback={}".format(
                        str(e), callback
                    )
                )

    def _get_trace_id(self, service_name: Literal["langfuse"]) -> Optional[str]:
        """
        For the given service (e.g. langfuse), return the trace_id actually logged.

        Used for constructing the url in slack alerting.

        Returns:
            - str: The logged trace id
            - None: If trace id not yet emitted.
        """
        trace_id: Optional[str] = None
        if service_name == "langfuse":
            trace_id = in_memory_trace_id_cache.get_cache(
                litellm_call_id=self.litellm_call_id, service_name=service_name
            )

        return trace_id

    def _get_callback_object(self, service_name: Literal["langfuse"]) -> Optional[Any]:
        """
        Return dynamic callback object.

        Meant to solve issue when doing key-based/team-based logging
        """
        global langFuseLogger

        if service_name == "langfuse":
            if langFuseLogger is None or (
                (
                    self.standard_callback_dynamic_params.get("langfuse_public_key")
                    is not None
                    and self.standard_callback_dynamic_params.get("langfuse_public_key")
                    != langFuseLogger.public_key
                )
                or (
                    self.standard_callback_dynamic_params.get("langfuse_public_key")
                    is not None
                    and self.standard_callback_dynamic_params.get("langfuse_public_key")
                    != langFuseLogger.public_key
                )
                or (
                    self.standard_callback_dynamic_params.get("langfuse_host")
                    is not None
                    and self.standard_callback_dynamic_params.get("langfuse_host")
                    != langFuseLogger.langfuse_host
                )
            ):
                return LangFuseLogger(
                    langfuse_public_key=self.standard_callback_dynamic_params.get(
                        "langfuse_public_key"
                    ),
                    langfuse_secret=self.standard_callback_dynamic_params.get(
                        "langfuse_secret"
                    ),
                    langfuse_host=self.standard_callback_dynamic_params.get(
                        "langfuse_host"
                    ),
                )
            return langFuseLogger

        return None


def set_callbacks(callback_list, function_id=None):  # noqa: PLR0915
    """
    Globally sets the callback client
    """
    global sentry_sdk_instance, capture_exception, add_breadcrumb, posthog, slack_app, alerts_channel, traceloopLogger, athinaLogger, heliconeLogger, supabaseClient, lunaryLogger, promptLayerLogger, langFuseLogger, customLogger, weightsBiasesLogger, logfireLogger, dynamoLogger, s3Logger, dataDogLogger, prometheusLogger, greenscaleLogger, openMeterLogger

    try:
        for callback in callback_list:
            if callback == "sentry":
                try:
                    import sentry_sdk
                except ImportError:
                    print_verbose("Package 'sentry_sdk' is missing. Installing it...")
                    subprocess.check_call(
                        [sys.executable, "-m", "pip", "install", "sentry_sdk"]
                    )
                    import sentry_sdk
                sentry_sdk_instance = sentry_sdk
                sentry_trace_rate = (
                    os.environ.get("SENTRY_API_TRACE_RATE")
                    if "SENTRY_API_TRACE_RATE" in os.environ
                    else "1.0"
                )
                sentry_sdk_instance.init(
                    dsn=os.environ.get("SENTRY_DSN"),
                    traces_sample_rate=float(sentry_trace_rate),  # type: ignore
                )
                capture_exception = sentry_sdk_instance.capture_exception
                add_breadcrumb = sentry_sdk_instance.add_breadcrumb
            elif callback == "posthog":
                try:
                    from posthog import Posthog
                except ImportError:
                    print_verbose("Package 'posthog' is missing. Installing it...")
                    subprocess.check_call(
                        [sys.executable, "-m", "pip", "install", "posthog"]
                    )
                    from posthog import Posthog
                posthog = Posthog(
                    project_api_key=os.environ.get("POSTHOG_API_KEY"),
                    host=os.environ.get("POSTHOG_API_URL"),
                )
            elif callback == "slack":
                try:
                    from slack_bolt import App
                except ImportError:
                    print_verbose("Package 'slack_bolt' is missing. Installing it...")
                    subprocess.check_call(
                        [sys.executable, "-m", "pip", "install", "slack_bolt"]
                    )
                    from slack_bolt import App
                slack_app = App(
                    token=os.environ.get("SLACK_API_TOKEN"),
                    signing_secret=os.environ.get("SLACK_API_SECRET"),
                )
                alerts_channel = os.environ["SLACK_API_CHANNEL"]
                print_verbose(f"Initialized Slack App: {slack_app}")
            elif callback == "traceloop":
                traceloopLogger = TraceloopLogger()
            elif callback == "athina":
                athinaLogger = AthinaLogger()
                print_verbose("Initialized Athina Logger")
            elif callback == "helicone":
                heliconeLogger = HeliconeLogger()
            elif callback == "lunary":
                lunaryLogger = LunaryLogger()
            elif callback == "promptlayer":
                promptLayerLogger = PromptLayerLogger()
            elif callback == "langfuse":
                langFuseLogger = LangFuseLogger(
                    langfuse_public_key=None, langfuse_secret=None, langfuse_host=None
                )
            elif callback == "openmeter":
                openMeterLogger = OpenMeterLogger()
            elif callback == "datadog":
                dataDogLogger = DataDogLogger()
            elif callback == "dynamodb":
                dynamoLogger = DyanmoDBLogger()
            elif callback == "s3":
                s3Logger = S3Logger()
            elif callback == "wandb":
                weightsBiasesLogger = WeightsBiasesLogger()
            elif callback == "logfire":
                logfireLogger = LogfireLogger()
            elif callback == "supabase":
                print_verbose("instantiating supabase")
                supabaseClient = Supabase()
            elif callback == "greenscale":
                greenscaleLogger = GreenscaleLogger()
                print_verbose("Initialized Greenscale Logger")
            elif callable(callback):
                customLogger = CustomLogger()
    except Exception as e:
        raise e


def _init_custom_logger_compatible_class(  # noqa: PLR0915
    logging_integration: litellm._custom_logger_compatible_callbacks_literal,
    internal_usage_cache: Optional[DualCache],
    llm_router: Optional[
        Any
    ],  # expect litellm.Router, but typing errors due to circular import
) -> Optional[CustomLogger]:
    if logging_integration == "lago":
        for callback in _in_memory_loggers:
            if isinstance(callback, LagoLogger):
                return callback  # type: ignore

        lago_logger = LagoLogger()
        _in_memory_loggers.append(lago_logger)
        return lago_logger  # type: ignore
    elif logging_integration == "openmeter":
        for callback in _in_memory_loggers:
            if isinstance(callback, OpenMeterLogger):
                return callback  # type: ignore

        _openmeter_logger = OpenMeterLogger()
        _in_memory_loggers.append(_openmeter_logger)
        return _openmeter_logger  # type: ignore
    elif logging_integration == "braintrust":
        for callback in _in_memory_loggers:
            if isinstance(callback, BraintrustLogger):
                return callback  # type: ignore

        braintrust_logger = BraintrustLogger()
        _in_memory_loggers.append(braintrust_logger)
        return braintrust_logger  # type: ignore
    elif logging_integration == "langsmith":
        for callback in _in_memory_loggers:
            if isinstance(callback, LangsmithLogger):
                return callback  # type: ignore

        _langsmith_logger = LangsmithLogger()
        _in_memory_loggers.append(_langsmith_logger)
        return _langsmith_logger  # type: ignore
    elif logging_integration == "argilla":
        for callback in _in_memory_loggers:
            if isinstance(callback, ArgillaLogger):
                return callback  # type: ignore

        _argilla_logger = ArgillaLogger()
        _in_memory_loggers.append(_argilla_logger)
        return _argilla_logger  # type: ignore
    elif logging_integration == "literalai":
        for callback in _in_memory_loggers:
            if isinstance(callback, LiteralAILogger):
                return callback  # type: ignore

        _literalai_logger = LiteralAILogger()
        _in_memory_loggers.append(_literalai_logger)
        return _literalai_logger  # type: ignore
    elif logging_integration == "prometheus":
        for callback in _in_memory_loggers:
            if isinstance(callback, PrometheusLogger):
                return callback  # type: ignore

        _prometheus_logger = PrometheusLogger()
        _in_memory_loggers.append(_prometheus_logger)
        return _prometheus_logger  # type: ignore
    elif logging_integration == "datadog":
        for callback in _in_memory_loggers:
            if isinstance(callback, DataDogLogger):
                return callback  # type: ignore

        _datadog_logger = DataDogLogger()
        _in_memory_loggers.append(_datadog_logger)
        return _datadog_logger  # type: ignore
    elif logging_integration == "gcs_bucket":
        for callback in _in_memory_loggers:
            if isinstance(callback, GCSBucketLogger):
                return callback  # type: ignore

        _gcs_bucket_logger = GCSBucketLogger()
        _in_memory_loggers.append(_gcs_bucket_logger)
        return _gcs_bucket_logger  # type: ignore
    elif logging_integration == "opik":
        for callback in _in_memory_loggers:
            if isinstance(callback, OpikLogger):
                return callback  # type: ignore

        _opik_logger = OpikLogger()
        _in_memory_loggers.append(_opik_logger)
        return _opik_logger  # type: ignore
    elif logging_integration == "arize":
        from litellm.integrations.opentelemetry import (
            OpenTelemetry,
            OpenTelemetryConfig,
        )

        otel_config = ArizeLogger.get_arize_opentelemetry_config()
        if otel_config is None:
            raise ValueError(
                "No valid endpoint found for Arize, please set 'ARIZE_ENDPOINT' to your GRPC endpoint or 'ARIZE_HTTP_ENDPOINT' to your HTTP endpoint"
            )
        os.environ["OTEL_EXPORTER_OTLP_TRACES_HEADERS"] = (
            f"space_key={os.getenv('ARIZE_SPACE_KEY')},api_key={os.getenv('ARIZE_API_KEY')}"
        )
        for callback in _in_memory_loggers:
            if (
                isinstance(callback, OpenTelemetry)
                and callback.callback_name == "arize"
            ):
                return callback  # type: ignore
        _otel_logger = OpenTelemetry(config=otel_config, callback_name="arize")
        _in_memory_loggers.append(_otel_logger)
        return _otel_logger  # type: ignore
    elif logging_integration == "otel":
        from litellm.integrations.opentelemetry import OpenTelemetry

        for callback in _in_memory_loggers:
            if isinstance(callback, OpenTelemetry):
                return callback  # type: ignore

        otel_logger = OpenTelemetry()
        _in_memory_loggers.append(otel_logger)
        return otel_logger  # type: ignore

    elif logging_integration == "galileo":
        for callback in _in_memory_loggers:
            if isinstance(callback, GalileoObserve):
                return callback  # type: ignore

        galileo_logger = GalileoObserve()
        _in_memory_loggers.append(galileo_logger)
        return galileo_logger  # type: ignore
    elif logging_integration == "logfire":
        if "LOGFIRE_TOKEN" not in os.environ:
            raise ValueError("LOGFIRE_TOKEN not found in environment variables")
        from litellm.integrations.opentelemetry import (
            OpenTelemetry,
            OpenTelemetryConfig,
        )

        otel_config = OpenTelemetryConfig(
            exporter="otlp_http",
            endpoint="https://logfire-api.pydantic.dev/v1/traces",
            headers=f"Authorization={os.getenv('LOGFIRE_TOKEN')}",
        )
        for callback in _in_memory_loggers:
            if isinstance(callback, OpenTelemetry):
                return callback  # type: ignore
        _otel_logger = OpenTelemetry(config=otel_config)
        _in_memory_loggers.append(_otel_logger)
        return _otel_logger  # type: ignore
    elif logging_integration == "dynamic_rate_limiter":
        from litellm.proxy.hooks.dynamic_rate_limiter import (
            _PROXY_DynamicRateLimitHandler,
        )

        for callback in _in_memory_loggers:
            if isinstance(callback, _PROXY_DynamicRateLimitHandler):
                return callback  # type: ignore

        if internal_usage_cache is None:
            raise Exception(
                "Internal Error: Cache cannot be empty - internal_usage_cache={}".format(
                    internal_usage_cache
                )
            )

        dynamic_rate_limiter_obj = _PROXY_DynamicRateLimitHandler(
            internal_usage_cache=internal_usage_cache
        )

        if llm_router is not None and isinstance(llm_router, litellm.Router):
            dynamic_rate_limiter_obj.update_variables(llm_router=llm_router)
        _in_memory_loggers.append(dynamic_rate_limiter_obj)
        return dynamic_rate_limiter_obj  # type: ignore
    elif logging_integration == "langtrace":
        if "LANGTRACE_API_KEY" not in os.environ:
            raise ValueError("LANGTRACE_API_KEY not found in environment variables")

        from litellm.integrations.opentelemetry import (
            OpenTelemetry,
            OpenTelemetryConfig,
        )

        otel_config = OpenTelemetryConfig(
            exporter="otlp_http",
            endpoint="https://langtrace.ai/api/trace",
        )
        os.environ["OTEL_EXPORTER_OTLP_TRACES_HEADERS"] = (
            f"api_key={os.getenv('LANGTRACE_API_KEY')}"
        )
        for callback in _in_memory_loggers:
            if (
                isinstance(callback, OpenTelemetry)
                and callback.callback_name == "langtrace"
            ):
                return callback  # type: ignore
        _otel_logger = OpenTelemetry(config=otel_config, callback_name="langtrace")
        _in_memory_loggers.append(_otel_logger)
        return _otel_logger  # type: ignore


def get_custom_logger_compatible_class(
    logging_integration: litellm._custom_logger_compatible_callbacks_literal,
) -> Optional[CustomLogger]:
    if logging_integration == "lago":
        for callback in _in_memory_loggers:
            if isinstance(callback, LagoLogger):
                return callback
    elif logging_integration == "openmeter":
        for callback in _in_memory_loggers:
            if isinstance(callback, OpenMeterLogger):
                return callback
    elif logging_integration == "braintrust":
        for callback in _in_memory_loggers:
            if isinstance(callback, BraintrustLogger):
                return callback
    elif logging_integration == "galileo":
        for callback in _in_memory_loggers:
            if isinstance(callback, GalileoObserve):
                return callback
    elif logging_integration == "langsmith":
        for callback in _in_memory_loggers:
            if isinstance(callback, LangsmithLogger):
                return callback
    elif logging_integration == "argilla":
        for callback in _in_memory_loggers:
            if isinstance(callback, ArgillaLogger):
                return callback
    elif logging_integration == "literalai":
        for callback in _in_memory_loggers:
            if isinstance(callback, LiteralAILogger):
                return callback
    elif logging_integration == "prometheus":
        for callback in _in_memory_loggers:
            if isinstance(callback, PrometheusLogger):
                return callback
    elif logging_integration == "datadog":
        for callback in _in_memory_loggers:
            if isinstance(callback, DataDogLogger):
                return callback
    elif logging_integration == "gcs_bucket":
        for callback in _in_memory_loggers:
            if isinstance(callback, GCSBucketLogger):
                return callback
    elif logging_integration == "opik":
        for callback in _in_memory_loggers:
            if isinstance(callback, OpikLogger):
                return callback
    elif logging_integration == "otel":
        from litellm.integrations.opentelemetry import OpenTelemetry

        for callback in _in_memory_loggers:
            if isinstance(callback, OpenTelemetry):
                return callback
    elif logging_integration == "arize":
        from litellm.integrations.opentelemetry import OpenTelemetry

        if "ARIZE_SPACE_KEY" not in os.environ:
            raise ValueError("ARIZE_SPACE_KEY not found in environment variables")
        if "ARIZE_API_KEY" not in os.environ:
            raise ValueError("ARIZE_API_KEY not found in environment variables")
        for callback in _in_memory_loggers:
            if (
                isinstance(callback, OpenTelemetry)
                and callback.callback_name == "arize"
            ):
                return callback
    elif logging_integration == "logfire":
        if "LOGFIRE_TOKEN" not in os.environ:
            raise ValueError("LOGFIRE_TOKEN not found in environment variables")
        from litellm.integrations.opentelemetry import OpenTelemetry

        for callback in _in_memory_loggers:
            if isinstance(callback, OpenTelemetry):
                return callback  # type: ignore

    elif logging_integration == "dynamic_rate_limiter":
        from litellm.proxy.hooks.dynamic_rate_limiter import (
            _PROXY_DynamicRateLimitHandler,
        )

        for callback in _in_memory_loggers:
            if isinstance(callback, _PROXY_DynamicRateLimitHandler):
                return callback  # type: ignore

    elif logging_integration == "langtrace":
        from litellm.integrations.opentelemetry import OpenTelemetry

        if "LANGTRACE_API_KEY" not in os.environ:
            raise ValueError("LANGTRACE_API_KEY not found in environment variables")

        for callback in _in_memory_loggers:
            if (
                isinstance(callback, OpenTelemetry)
                and callback.callback_name == "langtrace"
            ):
                return callback
    return None


def use_custom_pricing_for_model(litellm_params: Optional[dict]) -> bool:
    if litellm_params is None:
        return False
    for k, v in litellm_params.items():
        if k in SPECIAL_MODEL_INFO_PARAMS and v is not None:
            return True
    metadata: Optional[dict] = litellm_params.get("metadata", {})
    if metadata is None:
        return False
    model_info: Optional[dict] = metadata.get("model_info", {})
    if model_info is not None:
        for k, v in model_info.items():
            if k in SPECIAL_MODEL_INFO_PARAMS:
                return True

    return False


def is_valid_sha256_hash(value: str) -> bool:
    # Check if the value is a valid SHA-256 hash (64 hexadecimal characters)
    return bool(re.fullmatch(r"[a-fA-F0-9]{64}", value))


class StandardLoggingPayloadSetup:
    @staticmethod
    def cleanup_timestamps(
        start_time: Union[dt_object, float],
        end_time: Union[dt_object, float],
        completion_start_time: Union[dt_object, float],
    ) -> Tuple[float, float, float]:
        """
        Convert datetime objects to floats
        """

        if isinstance(start_time, datetime.datetime):
            start_time_float = start_time.timestamp()
        elif isinstance(start_time, float):
            start_time_float = start_time
        else:
            raise ValueError(
                f"start_time is required, got={start_time} of type {type(start_time)}"
            )

        if isinstance(end_time, datetime.datetime):
            end_time_float = end_time.timestamp()
        elif isinstance(end_time, float):
            end_time_float = end_time
        else:
            raise ValueError(
                f"end_time is required, got={end_time} of type {type(end_time)}"
            )

        if isinstance(completion_start_time, datetime.datetime):
            completion_start_time_float = completion_start_time.timestamp()
        elif isinstance(completion_start_time, float):
            completion_start_time_float = completion_start_time
        else:
            completion_start_time_float = end_time_float

        return start_time_float, end_time_float, completion_start_time_float

    @staticmethod
    def get_standard_logging_metadata(
        metadata: Optional[Dict[str, Any]]
    ) -> StandardLoggingMetadata:
        """
        Clean and filter the metadata dictionary to include only the specified keys in StandardLoggingMetadata.

        Args:
            metadata (Optional[Dict[str, Any]]): The original metadata dictionary.

        Returns:
            StandardLoggingMetadata: A StandardLoggingMetadata object containing the cleaned metadata.

        Note:
            - If the input metadata is None or not a dictionary, an empty StandardLoggingMetadata object is returned.
            - If 'user_api_key' is present in metadata and is a valid SHA256 hash, it's stored as 'user_api_key_hash'.
        """
        # Initialize with default values
        clean_metadata = StandardLoggingMetadata(
            user_api_key_hash=None,
            user_api_key_alias=None,
            user_api_key_team_id=None,
            user_api_key_user_id=None,
            user_api_key_team_alias=None,
            spend_logs_metadata=None,
            requester_ip_address=None,
            requester_metadata=None,
        )
        if isinstance(metadata, dict):
            # Filter the metadata dictionary to include only the specified keys
            clean_metadata = StandardLoggingMetadata(
                **{  # type: ignore
                    key: metadata[key]
                    for key in StandardLoggingMetadata.__annotations__.keys()
                    if key in metadata
                }
            )

            if metadata.get("user_api_key") is not None:
                if is_valid_sha256_hash(str(metadata.get("user_api_key"))):
                    clean_metadata["user_api_key_hash"] = metadata.get(
                        "user_api_key"
                    )  # this is the hash
        return clean_metadata

    @staticmethod
    def get_usage_from_response_obj(response_obj: Optional[dict]) -> Usage:
        ## BASE CASE ##
        if response_obj is None:
            return Usage(
                prompt_tokens=0,
                completion_tokens=0,
                total_tokens=0,
            )

        usage = response_obj.get("usage", None) or {}
        if usage is None or (
            not isinstance(usage, dict) and not isinstance(usage, Usage)
        ):
            return Usage(
                prompt_tokens=0,
                completion_tokens=0,
                total_tokens=0,
            )
        elif isinstance(usage, Usage):
            return usage
        elif isinstance(usage, dict):
            return Usage(**usage)

        raise ValueError(f"usage is required, got={usage} of type {type(usage)}")

    @staticmethod
    def get_model_cost_information(
        base_model: Optional[str],
        custom_pricing: Optional[bool],
        custom_llm_provider: Optional[str],
        init_response_obj: Union[Any, BaseModel, dict],
    ) -> StandardLoggingModelInformation:

        model_cost_name = _select_model_name_for_cost_calc(
            model=None,
            completion_response=init_response_obj,  # type: ignore
            base_model=base_model,
            custom_pricing=custom_pricing,
        )
        if model_cost_name is None:
            model_cost_information = StandardLoggingModelInformation(
                model_map_key="", model_map_value=None
            )
        else:
            try:
                _model_cost_information = litellm.get_model_info(
                    model=model_cost_name, custom_llm_provider=custom_llm_provider
                )
                model_cost_information = StandardLoggingModelInformation(
                    model_map_key=model_cost_name,
                    model_map_value=_model_cost_information,
                )
            except Exception:
                verbose_logger.debug(  # keep in debug otherwise it will trigger on every call
                    "Model={} is not mapped in model cost map. Defaulting to None model_cost_information for standard_logging_payload".format(
                        model_cost_name
                    )
                )
                model_cost_information = StandardLoggingModelInformation(
                    model_map_key=model_cost_name, model_map_value=None
                )
        return model_cost_information

    @staticmethod
    def get_final_response_obj(
        response_obj: dict, init_response_obj: Union[Any, BaseModel, dict], kwargs: dict
    ) -> Optional[Union[dict, str, list]]:
        """
        Get final response object after redacting the message input/output from logging
        """
        if response_obj is not None:
            final_response_obj: Optional[Union[dict, str, list]] = response_obj
        elif isinstance(init_response_obj, list) or isinstance(init_response_obj, str):
            final_response_obj = init_response_obj
        else:
            final_response_obj = None

        modified_final_response_obj = redact_message_input_output_from_logging(
            model_call_details=kwargs,
            result=final_response_obj,
        )

        if modified_final_response_obj is not None and isinstance(
            modified_final_response_obj, BaseModel
        ):
            final_response_obj = modified_final_response_obj.model_dump()
        else:
            final_response_obj = modified_final_response_obj

        return final_response_obj


def get_standard_logging_object_payload(
    kwargs: Optional[dict],
    init_response_obj: Union[Any, BaseModel, dict],
    start_time: dt_object,
    end_time: dt_object,
    logging_obj: Logging,
    status: StandardLoggingPayloadStatus,
    error_str: Optional[str] = None,
    original_exception: Optional[Exception] = None,
) -> Optional[StandardLoggingPayload]:
    try:
        if kwargs is None:
            kwargs = {}

        hidden_params: Optional[dict] = None
        if init_response_obj is None:
            response_obj = {}
        elif isinstance(init_response_obj, BaseModel):
            response_obj = init_response_obj.model_dump()
            hidden_params = getattr(init_response_obj, "_hidden_params", None)
        elif isinstance(init_response_obj, dict):
            response_obj = init_response_obj
        else:
            response_obj = {}

        if original_exception is not None and hidden_params is None:
            response_headers = _get_response_headers(original_exception)
            if response_headers is not None:
                hidden_params = dict(
                    StandardLoggingHiddenParams(
                        additional_headers=dict(response_headers),
                        model_id=None,
                        cache_key=None,
                        api_base=None,
                        response_cost=None,
                    )
                )

        # standardize this function to be used across, s3, dynamoDB, langfuse logging
        litellm_params = kwargs.get("litellm_params", {})
        proxy_server_request = litellm_params.get("proxy_server_request") or {}
        end_user_id = proxy_server_request.get("body", {}).get("user", None)
        metadata = (
            litellm_params.get("metadata", {}) or {}
        )  # if litellm_params['metadata'] == None
        completion_start_time = kwargs.get("completion_start_time", end_time)
        call_type = kwargs.get("call_type")
        cache_hit = kwargs.get("cache_hit", False)
        usage = StandardLoggingPayloadSetup.get_usage_from_response_obj(
            response_obj=response_obj
        )
        id = response_obj.get("id", kwargs.get("litellm_call_id"))

        _model_id = metadata.get("model_info", {}).get("id", "")
        _model_group = metadata.get("model_group", "")

        request_tags = (
            metadata.get("tags", [])
            if isinstance(metadata.get("tags", []), list)
            else []
        )

        # cleanup timestamps
        start_time_float, end_time_float, completion_start_time_float = (
            StandardLoggingPayloadSetup.cleanup_timestamps(
                start_time=start_time,
                end_time=end_time,
                completion_start_time=completion_start_time,
            )
        )
        # clean up litellm hidden params
        clean_hidden_params = StandardLoggingHiddenParams(
            model_id=None,
            cache_key=None,
            api_base=None,
            response_cost=None,
            additional_headers=None,
        )
        if hidden_params is not None:
            clean_hidden_params = StandardLoggingHiddenParams(
                **{  # type: ignore
                    key: hidden_params[key]
                    for key in StandardLoggingHiddenParams.__annotations__.keys()
                    if key in hidden_params
                }
            )
        # clean up litellm metadata
        clean_metadata = StandardLoggingPayloadSetup.get_standard_logging_metadata(
            metadata=metadata
        )

        if litellm.cache is not None:
            cache_key = litellm.cache.get_cache_key(**kwargs)
        else:
            cache_key = None

        saved_cache_cost: float = 0.0
        if cache_hit is True:

            id = f"{id}_cache_hit{time.time()}"  # do not duplicate the request id

            saved_cache_cost = (
                logging_obj._response_cost_calculator(
                    result=init_response_obj, cache_hit=False  # type: ignore
                )
                or 0.0
            )

        ## Get model cost information ##
        base_model = _get_base_model_from_metadata(model_call_details=kwargs)
        custom_pricing = use_custom_pricing_for_model(litellm_params=litellm_params)
        model_cost_information = StandardLoggingPayloadSetup.get_model_cost_information(
            base_model=base_model,
            custom_pricing=custom_pricing,
            custom_llm_provider=kwargs.get("custom_llm_provider"),
            init_response_obj=init_response_obj,
        )
        response_cost: float = kwargs.get("response_cost", 0) or 0.0

        ## get final response object ##
        final_response_obj = StandardLoggingPayloadSetup.get_final_response_obj(
            response_obj=response_obj,
            init_response_obj=init_response_obj,
            kwargs=kwargs,
        )

        payload: StandardLoggingPayload = StandardLoggingPayload(
            id=str(id),
            call_type=call_type or "",
            cache_hit=cache_hit,
            status=status,
            saved_cache_cost=saved_cache_cost,
            startTime=start_time_float,
            endTime=end_time_float,
            completionStartTime=completion_start_time_float,
            model=kwargs.get("model", "") or "",
            metadata=clean_metadata,
            cache_key=cache_key,
            response_cost=response_cost,
            total_tokens=usage.total_tokens,
            prompt_tokens=usage.prompt_tokens,
            completion_tokens=usage.completion_tokens,
            request_tags=request_tags,
            end_user=end_user_id or "",
            api_base=litellm_params.get("api_base", ""),
            model_group=_model_group,
            model_id=_model_id,
            requester_ip_address=clean_metadata.get("requester_ip_address", None),
            messages=kwargs.get("messages"),
            response=final_response_obj,
            model_parameters=kwargs.get("optional_params", None),
            hidden_params=clean_hidden_params,
            model_map_information=model_cost_information,
            error_str=error_str,
            response_cost_failure_debug_info=kwargs.get(
                "response_cost_failure_debug_information"
            ),
        )

        return payload
    except Exception as e:
        verbose_logger.exception(
            "Error creating standard logging object - {}".format(str(e))
        )
        return None


<<<<<<< HEAD
def get_standard_logging_metadata(
    metadata: Optional[Dict[str, Any]]
) -> StandardLoggingMetadata:
    """
    Clean and filter the metadata dictionary to include only the specified keys in StandardLoggingMetadata.

    Args:
        metadata (Optional[Dict[str, Any]]): The original metadata dictionary.

    Returns:
        StandardLoggingMetadata: A StandardLoggingMetadata object containing the cleaned metadata.

    Note:
        - If the input metadata is None or not a dictionary, an empty StandardLoggingMetadata object is returned.
        - If 'user_api_key' is present in metadata and is a valid SHA256 hash, it's stored as 'user_api_key_hash'.
    """
    # Initialize with default values
    clean_metadata = StandardLoggingMetadata(
        user_api_key_hash=None,
        user_api_key_alias=None,
        user_api_key_team_id=None,
        user_api_key_org_id=None,
        user_api_key_user_id=None,
        user_api_key_team_alias=None,
        spend_logs_metadata=None,
        requester_ip_address=None,
        requester_metadata=None,
    )
    if isinstance(metadata, dict):
        # Filter the metadata dictionary to include only the specified keys
        clean_metadata = StandardLoggingMetadata(
            **{  # type: ignore
                key: metadata[key]
                for key in StandardLoggingMetadata.__annotations__.keys()
                if key in metadata
            }
        )

        if metadata.get("user_api_key") is not None:
            if is_valid_sha256_hash(str(metadata.get("user_api_key"))):
                clean_metadata["user_api_key_hash"] = metadata.get(
                    "user_api_key"
                )  # this is the hash
    return clean_metadata


=======
>>>>>>> 4e310051
def scrub_sensitive_keys_in_metadata(litellm_params: Optional[dict]):
    if litellm_params is None:
        litellm_params = {}

    metadata = litellm_params.get("metadata", {}) or {}

    ## check user_api_key_metadata for sensitive logging keys
    cleaned_user_api_key_metadata = {}
    if "user_api_key_metadata" in metadata and isinstance(
        metadata["user_api_key_metadata"], dict
    ):
        for k, v in metadata["user_api_key_metadata"].items():
            if k == "logging":  # prevent logging user logging keys
                cleaned_user_api_key_metadata[k] = (
                    "scrubbed_by_litellm_for_sensitive_keys"
                )
            else:
                cleaned_user_api_key_metadata[k] = v

        metadata["user_api_key_metadata"] = cleaned_user_api_key_metadata
        litellm_params["metadata"] = metadata

    return litellm_params


# integration helper function
def modify_integration(integration_name, integration_params):
    global supabaseClient
    if integration_name == "supabase":
        if "table_name" in integration_params:
            Supabase.supabase_table_name = integration_params["table_name"]<|MERGE_RESOLUTION|>--- conflicted
+++ resolved
@@ -2798,7 +2798,6 @@
         return None
 
 
-<<<<<<< HEAD
 def get_standard_logging_metadata(
     metadata: Optional[Dict[str, Any]]
 ) -> StandardLoggingMetadata:
@@ -2845,8 +2844,6 @@
     return clean_metadata
 
 
-=======
->>>>>>> 4e310051
 def scrub_sensitive_keys_in_metadata(litellm_params: Optional[dict]):
     if litellm_params is None:
         litellm_params = {}
