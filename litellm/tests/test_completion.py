import json
import os
import sys
import traceback

from dotenv import load_dotenv

load_dotenv()
import io
import os

sys.path.insert(
    0, os.path.abspath("../..")
)  # Adds the parent directory to the system path


import os
from unittest.mock import AsyncMock, MagicMock, patch

import pytest

import litellm
from litellm import RateLimitError, Timeout, completion, completion_cost, embedding
from litellm.llms.custom_httpx.http_handler import AsyncHTTPHandler, HTTPHandler
from litellm.llms.prompt_templates.factory import anthropic_messages_pt

# litellm.num_retries =3

litellm.cache = None
litellm.success_callback = []
user_message = "Write a short poem about the sky"
messages = [{"content": user_message, "role": "user"}]


def logger_fn(user_model_dict):
    print(f"user_model_dict: {user_model_dict}")


@pytest.fixture(autouse=True)
def reset_callbacks():
    print("\npytest fixture - resetting callbacks")
    litellm.success_callback = []
    litellm._async_success_callback = []
    litellm.failure_callback = []
    litellm.callbacks = []


@pytest.mark.skip(reason="Local test")
def test_response_model_none():
    """
    Addresses:https://github.com/BerriAI/litellm/issues/2972
    """
    x = completion(
        model="mymodel",
        custom_llm_provider="openai",
        messages=[{"role": "user", "content": "Hello!"}],
        api_base="http://0.0.0.0:8080",
        api_key="my-api-key",
    )
    print(f"x: {x}")
    assert isinstance(x, litellm.ModelResponse)


def test_completion_custom_provider_model_name():
    try:
        litellm.cache = None
        response = completion(
            model="together_ai/mistralai/Mixtral-8x7B-Instruct-v0.1",
            messages=messages,
            logger_fn=logger_fn,
        )
        # Add assertions here to check the-response
        print(response)
        print(response["choices"][0]["finish_reason"])
    except litellm.Timeout as e:
        pass
    except Exception as e:
        pytest.fail(f"Error occurred: {e}")


def _openai_mock_response(*args, **kwargs) -> litellm.ModelResponse:
    new_response = MagicMock()
    new_response.headers = {"hello": "world"}

    response_object = {
        "id": "chatcmpl-123",
        "object": "chat.completion",
        "created": 1677652288,
        "model": "gpt-3.5-turbo-0125",
        "system_fingerprint": "fp_44709d6fcb",
        "choices": [
            {
                "index": 0,
                "message": {
                    "role": "assistant",
                    "content": "\n\nHello there, how may I assist you today?",
                },
                "logprobs": None,
                "finish_reason": "stop",
            }
        ],
        "usage": {"prompt_tokens": 9, "completion_tokens": 12, "total_tokens": 21},
    }
    from openai import OpenAI
    from openai.types.chat.chat_completion import ChatCompletion

    pydantic_obj = ChatCompletion(**response_object)  # type: ignore
    pydantic_obj.choices[0].message.role = None  # type: ignore
    new_response.parse.return_value = pydantic_obj
    return new_response


def test_null_role_response():
    """
    Test if the api returns 'null' role, 'assistant' role is still returned
    """
    import openai

    openai_client = openai.OpenAI()
    with patch.object(
        openai_client.chat.completions, "create", side_effect=_openai_mock_response
    ) as mock_response:
        response = litellm.completion(
            model="gpt-3.5-turbo",
            messages=[{"role": "user", "content": "Hey! how's it going?"}],
            client=openai_client,
        )
        print(f"response: {response}")

        assert response.id == "chatcmpl-123"

        assert response.choices[0].message.role == "assistant"


def test_completion_azure_ai_command_r():
    try:
        import os

        litellm.set_verbose = True

        os.environ["AZURE_AI_API_BASE"] = os.getenv("AZURE_COHERE_API_BASE", "")
        os.environ["AZURE_AI_API_KEY"] = os.getenv("AZURE_COHERE_API_KEY", "")

        response: litellm.ModelResponse = completion(
            model="azure_ai/command-r-plus",
            messages=[{"role": "user", "content": "What is the meaning of life?"}],
        )  # type: ignore

        assert "azure_ai" in response.model
    except litellm.Timeout as e:
        pass
    except Exception as e:
        pytest.fail(f"Error occurred: {e}")


@pytest.mark.parametrize("sync_mode", [True, False])
@pytest.mark.asyncio
async def test_completion_azure_ai_mistral_invalid_params(sync_mode):
    try:
        import os

        litellm.set_verbose = True

        os.environ["AZURE_AI_API_BASE"] = os.getenv("AZURE_MISTRAL_API_BASE", "")
        os.environ["AZURE_AI_API_KEY"] = os.getenv("AZURE_MISTRAL_API_KEY", "")

        data = {
            "model": "azure_ai/mistral",
            "messages": [{"role": "user", "content": "What is the meaning of life?"}],
            "frequency_penalty": 0.1,
            "presence_penalty": 0.1,
            "drop_params": True,
        }
        if sync_mode:
            response: litellm.ModelResponse = completion(**data)  # type: ignore
        else:
            response: litellm.ModelResponse = await litellm.acompletion(**data)  # type: ignore

        assert "azure_ai" in response.model
    except litellm.Timeout as e:
        pass
    except Exception as e:
        pytest.fail(f"Error occurred: {e}")


def test_completion_azure_command_r():
    try:
        litellm.set_verbose = True

        response = completion(
            model="azure/command-r-plus",
            api_base=os.getenv("AZURE_COHERE_API_BASE"),
            api_key=os.getenv("AZURE_COHERE_API_KEY"),
            messages=[{"role": "user", "content": "What is the meaning of life?"}],
        )

        print(response)
    except litellm.Timeout as e:
        pass
    except Exception as e:
        pytest.fail(f"Error occurred: {e}")


@pytest.mark.parametrize(
    "api_base",
    [
        "https://litellm8397336933.openai.azure.com",
        "https://litellm8397336933.openai.azure.com/openai/deployments/gpt-4o/chat/completions?api-version=2023-03-15-preview",
    ],
)
def test_completion_azure_ai_gpt_4o(api_base):
    try:
        litellm.set_verbose = True

        response = completion(
            model="azure_ai/gpt-4o",
            api_base=api_base,
            api_key=os.getenv("AZURE_AI_OPENAI_KEY"),
            messages=[{"role": "user", "content": "What is the meaning of life?"}],
        )

        print(response)
    except litellm.Timeout as e:
        pass
    except Exception as e:
        pytest.fail(f"Error occurred: {e}")


@pytest.mark.parametrize("sync_mode", [True, False])
@pytest.mark.asyncio
async def test_completion_databricks(sync_mode):
    litellm.set_verbose = True

    if sync_mode:
        response: litellm.ModelResponse = completion(
            model="databricks/databricks-dbrx-instruct",
            messages=[{"role": "user", "content": "Hey, how's it going?"}],
        )  # type: ignore

    else:
        response: litellm.ModelResponse = await litellm.acompletion(
            model="databricks/databricks-dbrx-instruct",
            messages=[{"role": "user", "content": "Hey, how's it going?"}],
        )  # type: ignore
    print(f"response: {response}")

    response_format_tests(response=response)


def predibase_mock_post(url, data=None, json=None, headers=None, timeout=None):
    mock_response = MagicMock()
    mock_response.status_code = 200
    mock_response.headers = {"Content-Type": "application/json"}
    mock_response.json.return_value = {
        "generated_text": " Is it to find happiness, to achieve success,",
        "details": {
            "finish_reason": "length",
            "prompt_tokens": 8,
            "generated_tokens": 10,
            "seed": None,
            "prefill": [],
            "tokens": [
                {"id": 2209, "text": " Is", "logprob": -1.7568359, "special": False},
                {"id": 433, "text": " it", "logprob": -0.2220459, "special": False},
                {"id": 311, "text": " to", "logprob": -0.6928711, "special": False},
                {"id": 1505, "text": " find", "logprob": -0.6425781, "special": False},
                {
                    "id": 23871,
                    "text": " happiness",
                    "logprob": -0.07519531,
                    "special": False,
                },
                {"id": 11, "text": ",", "logprob": -0.07110596, "special": False},
                {"id": 311, "text": " to", "logprob": -0.79296875, "special": False},
                {
                    "id": 11322,
                    "text": " achieve",
                    "logprob": -0.7602539,
                    "special": False,
                },
                {
                    "id": 2450,
                    "text": " success",
                    "logprob": -0.03656006,
                    "special": False,
                },
                {"id": 11, "text": ",", "logprob": -0.0011510849, "special": False},
            ],
        },
    }
    return mock_response


# @pytest.mark.skip(reason="local-only test")
@pytest.mark.asyncio
async def test_completion_predibase():
    try:
        litellm.set_verbose = True

        # with patch("requests.post", side_effect=predibase_mock_post):
        response = await litellm.acompletion(
            model="predibase/llama-3-8b-instruct",
            tenant_id="c4768f95",
            api_key=os.getenv("PREDIBASE_API_KEY"),
            messages=[{"role": "user", "content": "What is the meaning of life?"}],
            max_tokens=10,
        )

        print(response)
    except litellm.Timeout as e:
        pass
    except litellm.ServiceUnavailableError as e:
        pass
<<<<<<< HEAD
    except litellm.InternalServerError as e:
=======
    except litellm.InternalServerError:
>>>>>>> 415a3ede
        pass
    except Exception as e:
        pytest.fail(f"Error occurred: {e}")


# test_completion_predibase()


def test_completion_claude():
    litellm.set_verbose = True
    litellm.cache = None
    litellm.AnthropicTextConfig(max_tokens_to_sample=200, metadata={"user_id": "1224"})
    messages = [
        {
            "role": "system",
            "content": """You are an upbeat, enthusiastic personal fitness coach named Sam. Sam is passionate about helping clients get fit and lead healthier lifestyles. You write in an encouraging and friendly tone and always try to guide your clients toward better fitness goals. If the user asks you something unrelated to fitness, either bring the topic back to fitness, or say that you cannot answer.""",
        },
        {"content": user_message, "role": "user"},
    ]
    try:
        # test without max tokens
        response = completion(
            model="claude-instant-1", messages=messages, request_timeout=10
        )
        # Add any assertions here to check response args
        print(response)
        print(response.usage)
        print(response.usage.completion_tokens)
        print(response["usage"]["completion_tokens"])
        # print("new cost tracking")
    except litellm.RateLimitError as e:
        pass
    except Exception as e:
        if "overloaded_error" in str(e):
            pass
        pytest.fail(f"Error occurred: {e}")


# test_completion_claude()


@pytest.mark.skip(reason="No empower api key")
def test_completion_empower():
    litellm.set_verbose = True
    messages = [
        {
            "role": "user",
            "content": "\nWhat is the query for `console.log` => `console.error`\n",
        },
        {
            "role": "assistant",
            "content": "\nThis is the GritQL query for the given before/after examples:\n<gritql>\n`console.log` => `console.error`\n</gritql>\n",
        },
        {
            "role": "user",
            "content": "\nWhat is the query for `console.info` => `consdole.heaven`\n",
        },
    ]
    try:
        # test without max tokens
        response = completion(
            model="empower/empower-functions-small",
            messages=messages,
        )
        # Add any assertions, here to check response args
        print(response)
    except Exception as e:
        pytest.fail(f"Error occurred: {e}")


def test_completion_github_api():
    litellm.set_verbose = True
    messages = [
        {
            "role": "user",
            "content": "\nWhat is the query for `console.log` => `console.error`\n",
        },
        {
            "role": "assistant",
            "content": "\nThis is the GritQL query for the given before/after examples:\n<gritql>\n`console.log` => `console.error`\n</gritql>\n",
        },
        {
            "role": "user",
            "content": "\nWhat is the query for `console.info` => `consdole.heaven`\n",
        },
    ]
    try:
        # test without max tokens
        response = completion(
            model="github/gpt-4o",
            messages=messages,
        )
        # Add any assertions, here to check response args
        print(response)
    except litellm.AuthenticationError:
        pass
    except Exception as e:
        pytest.fail(f"Error occurred: {e}")


def test_completion_claude_3_empty_response():
    litellm.set_verbose = True

    messages = [
        {
            "role": "system",
            "content": [{"type": "text", "text": "You are 2twNLGfqk4GMOn3ffp4p."}],
        },
        {"role": "user", "content": "Hi gm!", "name": "ishaan"},
        {"role": "assistant", "content": "Good morning! How are you doing today?"},
        {
            "role": "user",
            "content": "I was hoping we could chat a bit",
        },
    ]
    response = litellm.completion(model="claude-3-opus-20240229", messages=messages)
    print(response)


def test_completion_claude_3():
    litellm.set_verbose = True
    messages = [
        {
            "role": "user",
            "content": "\nWhat is the query for `console.log` => `console.error`\n",
        },
        {
            "role": "assistant",
            "content": "\nThis is the GritQL query for the given before/after examples:\n<gritql>\n`console.log` => `console.error`\n</gritql>\n",
        },
        {
            "role": "user",
            "content": "\nWhat is the query for `console.info` => `consdole.heaven`\n",
        },
    ]
    try:
        # test without max tokens
        response = completion(
            model="anthropic/claude-3-opus-20240229",
            messages=messages,
        )
        # Add any assertions, here to check response args
        print(response)
    except Exception as e:
        pytest.fail(f"Error occurred: {e}")


@pytest.mark.parametrize(
    "model",
    ["anthropic/claude-3-opus-20240229", "anthropic.claude-3-sonnet-20240229-v1:0"],
)
def test_completion_claude_3_function_call(model):
    litellm.set_verbose = True
    tools = [
        {
            "type": "function",
            "function": {
                "name": "get_current_weather",
                "description": "Get the current weather in a given location",
                "parameters": {
                    "type": "object",
                    "properties": {
                        "location": {
                            "type": "string",
                            "description": "The city and state, e.g. San Francisco, CA",
                        },
                        "unit": {"type": "string", "enum": ["celsius", "fahrenheit"]},
                    },
                    "required": ["location"],
                },
            },
        }
    ]
    messages = [
        {
            "role": "user",
            "content": "What's the weather like in Boston today in Fahrenheit?",
        }
    ]
    try:
        # test without max tokens
        response = completion(
            model=model,
            messages=messages,
            tools=tools,
            tool_choice={
                "type": "function",
                "function": {"name": "get_current_weather"},
            },
            drop_params=True,
        )

        # Add any assertions here to check response args
        print(response)
        assert isinstance(response.choices[0].message.tool_calls[0].function.name, str)
        assert isinstance(
            response.choices[0].message.tool_calls[0].function.arguments, str
        )

        messages.append(
            response.choices[0].message.model_dump()
        )  # Add assistant tool invokes
        tool_result = (
            '{"location": "Boston", "temperature": "72", "unit": "fahrenheit"}'
        )
        # Add user submitted tool results in the OpenAI format
        messages.append(
            {
                "tool_call_id": response.choices[0].message.tool_calls[0].id,
                "role": "tool",
                "name": response.choices[0].message.tool_calls[0].function.name,
                "content": tool_result,
            }
        )
        # In the second response, Claude should deduce answer from tool results
        second_response = completion(
            model=model,
            messages=messages,
            tools=tools,
            tool_choice="auto",
            drop_params=True,
        )
        print(second_response)
    except litellm.InternalServerError:
        pass
    except Exception as e:
        pytest.fail(f"Error occurred: {e}")


@pytest.mark.parametrize("sync_mode", [True])
@pytest.mark.parametrize(
    "model, api_key, api_base",
    [
        ("gpt-3.5-turbo", None, None),
        ("claude-3-opus-20240229", None, None),
        ("command-r", None, None),
        ("anthropic.claude-3-sonnet-20240229-v1:0", None, None),
        (
            "azure_ai/command-r-plus",
            os.getenv("AZURE_COHERE_API_KEY"),
            os.getenv("AZURE_COHERE_API_BASE"),
        ),
    ],
)
@pytest.mark.asyncio
async def test_model_function_invoke(model, sync_mode, api_key, api_base):
    try:
        litellm.set_verbose = True

        messages = [
            {
                "role": "system",
                "content": "Your name is Litellm Bot, you are a helpful assistant",
            },
            # User asks for their name and weather in San Francisco
            {
                "role": "user",
                "content": "Hello, what is your name and can you tell me the weather?",
            },
            # Assistant replies with a tool call
            {
                "role": "assistant",
                "content": "",
                "tool_calls": [
                    {
                        "id": "call_123",
                        "type": "function",
                        "index": 0,
                        "function": {
                            "name": "get_weather",
                            "arguments": '{"location": "San Francisco, CA"}',
                        },
                    }
                ],
            },
            # The result of the tool call is added to the history
            {
                "role": "tool",
                "tool_call_id": "call_123",
                "content": "27 degrees celsius and clear in San Francisco, CA",
            },
            # Now the assistant can reply with the result of the tool call.
        ]

        tools = [
            {
                "type": "function",
                "function": {
                    "name": "get_weather",
                    "description": "Get the current weather in a given location",
                    "parameters": {
                        "type": "object",
                        "properties": {
                            "location": {
                                "type": "string",
                                "description": "The city and state, e.g. San Francisco, CA",
                            }
                        },
                        "required": ["location"],
                    },
                },
            }
        ]

        data = {
            "model": model,
            "messages": messages,
            "tools": tools,
            "api_key": api_key,
            "api_base": api_base,
        }
        if sync_mode:
            response = litellm.completion(**data)
        else:
            response = await litellm.acompletion(**data)

        print(f"response: {response}")
    except litellm.InternalServerError:
        pass
    except litellm.RateLimitError as e:
        pass
    except Exception as e:
        if "429 Quota exceeded" in str(e):
            pass
        else:
            pytest.fail("An unexpected exception occurred - {}".format(str(e)))


@pytest.mark.asyncio
async def test_anthropic_no_content_error():
    """
    https://github.com/BerriAI/litellm/discussions/3440#discussioncomment-9323402
    """
    try:
        litellm.drop_params = True
        response = await litellm.acompletion(
            model="anthropic/claude-3-opus-20240229",
            api_key=os.getenv("ANTHROPIC_API_KEY"),
            messages=[
                {
                    "role": "system",
                    "content": "You will be given a list of fruits. Use the submitFruit function to submit a fruit. Don't say anything after.",
                },
                {"role": "user", "content": "I like apples"},
                {
                    "content": "<thinking>The most relevant tool for this request is the submitFruit function.</thinking>",
                    "role": "assistant",
                    "tool_calls": [
                        {
                            "function": {
                                "arguments": '{"name": "Apple"}',
                                "name": "submitFruit",
                            },
                            "id": "toolu_012ZTYKWD4VqrXGXyE7kEnAK",
                            "type": "function",
                        }
                    ],
                },
                {
                    "role": "tool",
                    "content": '{"success":true}',
                    "tool_call_id": "toolu_012ZTYKWD4VqrXGXyE7kEnAK",
                },
            ],
            max_tokens=2000,
            temperature=1,
            tools=[
                {
                    "type": "function",
                    "function": {
                        "name": "submitFruit",
                        "description": "Submits a fruit",
                        "parameters": {
                            "type": "object",
                            "properties": {
                                "name": {
                                    "type": "string",
                                    "description": "The name of the fruit",
                                }
                            },
                            "required": ["name"],
                        },
                    },
                }
            ],
            frequency_penalty=0.8,
        )

        pass
    except litellm.APIError as e:
        assert e.status_code == 500
    except Exception as e:
        pytest.fail(f"An unexpected error occurred - {str(e)}")


def test_gemini_completion_call_error():
    try:
        print("test completion + streaming")
        litellm.num_retries = 3
        litellm.set_verbose = True
        messages = [{"role": "user", "content": "what is the capital of congo?"}]
        response = completion(
            model="gemini/gemini-1.5-pro-latest",
            messages=messages,
            stream=True,
            max_tokens=10,
        )
        print(f"response: {response}")
        for chunk in response:
            print(chunk)
    except litellm.RateLimitError:
        pass
    except litellm.InternalServerError:
        pass
    except Exception as e:
        pytest.fail(f"error occurred: {str(e)}")


def test_completion_cohere_command_r_plus_function_call():
    litellm.set_verbose = True
    tools = [
        {
            "type": "function",
            "function": {
                "name": "get_current_weather",
                "description": "Get the current weather in a given location",
                "parameters": {
                    "type": "object",
                    "properties": {
                        "location": {
                            "type": "string",
                            "description": "The city and state, e.g. San Francisco, CA",
                        },
                        "unit": {"type": "string", "enum": ["celsius", "fahrenheit"]},
                    },
                    "required": ["location"],
                },
            },
        }
    ]
    messages = [
        {
            "role": "user",
            "content": "What's the weather like in Boston today in Fahrenheit?",
        }
    ]
    try:
        # test without max tokens
        response = completion(
            model="command-r-plus",
            messages=messages,
            tools=tools,
            tool_choice="auto",
        )
        # Add any assertions, here to check response args
        print(response)
        assert isinstance(response.choices[0].message.tool_calls[0].function.name, str)
        assert isinstance(
            response.choices[0].message.tool_calls[0].function.arguments, str
        )

        messages.append(
            response.choices[0].message.model_dump()
        )  # Add assistant tool invokes
        tool_result = (
            '{"location": "Boston", "temperature": "72", "unit": "fahrenheit"}'
        )
        # Add user submitted tool results in the OpenAI format
        messages.append(
            {
                "tool_call_id": response.choices[0].message.tool_calls[0].id,
                "role": "tool",
                "name": response.choices[0].message.tool_calls[0].function.name,
                "content": tool_result,
            }
        )
        # In the second response, Cohere should deduce answer from tool results
        second_response = completion(
            model="command-r-plus",
            messages=messages,
            tools=tools,
            tool_choice="auto",
            force_single_step=True,
        )
        print(second_response)
    except litellm.Timeout:
        pass
    except Exception as e:
        pytest.fail(f"Error occurred: {e}")


def test_parse_xml_params():
    from litellm.llms.prompt_templates.factory import parse_xml_params

    ## SCENARIO 1 ## - W/ ARRAY
    xml_content = """<invoke><tool_name>return_list_of_str</tool_name>\n<parameters>\n<value>\n<item>apple</item>\n<item>banana</item>\n<item>orange</item>\n</value>\n</parameters></invoke>"""
    json_schema = {
        "properties": {
            "value": {
                "items": {"type": "string"},
                "title": "Value",
                "type": "array",
            }
        },
        "required": ["value"],
        "type": "object",
    }
    response = parse_xml_params(xml_content=xml_content, json_schema=json_schema)

    print(f"response: {response}")
    assert response["value"] == ["apple", "banana", "orange"]

    ## SCENARIO 2 ## - W/OUT ARRAY
    xml_content = """<invoke><tool_name>get_current_weather</tool_name>\n<parameters>\n<location>Boston, MA</location>\n<unit>fahrenheit</unit>\n</parameters></invoke>"""
    json_schema = {
        "type": "object",
        "properties": {
            "location": {
                "type": "string",
                "description": "The city and state, e.g. San Francisco, CA",
            },
            "unit": {"type": "string", "enum": ["celsius", "fahrenheit"]},
        },
        "required": ["location"],
    }

    response = parse_xml_params(xml_content=xml_content, json_schema=json_schema)

    print(f"response: {response}")
    assert response["location"] == "Boston, MA"
    assert response["unit"] == "fahrenheit"


def test_completion_claude_3_multi_turn_conversations():
    litellm.set_verbose = True
    litellm.modify_params = True
    messages = [
        {"role": "assistant", "content": "?"},  # test first user message auto injection
        {"role": "user", "content": "Hi!"},
        {
            "role": "user",
            "content": [{"type": "text", "text": "What is the weather like today?"}],
        },
        {"role": "assistant", "content": "Hi! I am Claude. "},
        {"role": "assistant", "content": "Today is a sunny "},
    ]
    try:
        response = completion(
            model="anthropic/claude-3-opus-20240229",
            messages=messages,
        )
        print(response)
    except Exception as e:
        pytest.fail(f"Error occurred: {e}")


def test_completion_claude_3_stream():
    litellm.set_verbose = False
    messages = [{"role": "user", "content": "Hello, world"}]
    try:
        # test without max tokens
        response = completion(
            model="anthropic/claude-3-opus-20240229",
            messages=messages,
            max_tokens=10,
            stream=True,
        )
        # Add any assertions, here to check response args
        print(response)
        for chunk in response:
            print(chunk)
    except Exception as e:
        pytest.fail(f"Error occurred: {e}")


def encode_image(image_path):
    import base64

    with open(image_path, "rb") as image_file:
        return base64.b64encode(image_file.read()).decode("utf-8")


@pytest.mark.parametrize(
    "model",
    [
        "gpt-4o",
        "azure/gpt-4o",
        "anthropic/claude-3-opus-20240229",
    ],
)  #
def test_completion_base64(model):
    try:
        import base64

        import requests

        litellm.set_verbose = True
        url = "https://dummyimage.com/100/100/fff&text=Test+image"
        response = requests.get(url)
        file_data = response.content

        encoded_file = base64.b64encode(file_data).decode("utf-8")
        base64_image = f"data:image/png;base64,{encoded_file}"
        resp = litellm.completion(
            model=model,
            messages=[
                {
                    "role": "user",
                    "content": [
                        {"type": "text", "text": "Whats in this image?"},
                        {
                            "type": "image_url",
                            "image_url": {"url": base64_image},
                        },
                    ],
                }
            ],
        )
        print(f"\nResponse: {resp}")

        prompt_tokens = resp.usage.prompt_tokens
    except Exception as e:
        if "500 Internal error encountered.'" in str(e):
            pass
        else:
            pytest.fail(f"An exception occurred - {str(e)}")


@pytest.mark.parametrize("model", ["claude-3-sonnet-20240229"])
def test_completion_function_plus_image(model):
    litellm.set_verbose = True

    image_content = [
        {"type": "text", "text": "What’s in this image?"},
        {
            "type": "image_url",
            "image_url": {
                "url": "https://litellm-listing.s3.amazonaws.com/litellm_logo.png"
            },
        },
    ]
    image_message = {"role": "user", "content": image_content}

    tools = [
        {
            "type": "function",
            "function": {
                "name": "get_current_weather",
                "description": "Get the current weather in a given location",
                "parameters": {
                    "type": "object",
                    "properties": {
                        "location": {
                            "type": "string",
                            "description": "The city and state, e.g. San Francisco, CA",
                        },
                        "unit": {
                            "type": "string",
                            "enum": ["celsius", "fahrenheit"],
                        },
                    },
                    "required": ["location"],
                },
            },
        }
    ]

    tool_choice = {"type": "function", "function": {"name": "get_current_weather"}}
    messages = [
        {
            "role": "user",
            "content": "What's the weather like in Boston today in Fahrenheit?",
        }
    ]

    try:
        response = completion(
            model=model,
            messages=[image_message],
            tool_choice=tool_choice,
            tools=tools,
            stream=False,
        )

        print(response)
    except litellm.InternalServerError:
        pass


@pytest.mark.parametrize(
    "provider",
    ["azure", "azure_ai"],
)
def test_completion_azure_mistral_large_function_calling(provider):
    """
    This primarily tests if the 'Function()' pydantic object correctly handles argument param passed in as a dict vs. string
    """
    litellm.set_verbose = True
    tools = [
        {
            "type": "function",
            "function": {
                "name": "get_current_weather",
                "description": "Get the current weather in a given location",
                "parameters": {
                    "type": "object",
                    "properties": {
                        "location": {
                            "type": "string",
                            "description": "The city and state, e.g. San Francisco, CA",
                        },
                        "unit": {"type": "string", "enum": ["celsius", "fahrenheit"]},
                    },
                    "required": ["location"],
                },
            },
        }
    ]
    messages = [
        {
            "role": "user",
            "content": "What's the weather like in Boston today in Fahrenheit?",
        }
    ]

    response = completion(
        model="{}/mistral-large-latest".format(provider),
        api_base=os.getenv("AZURE_MISTRAL_API_BASE"),
        api_key=os.getenv("AZURE_MISTRAL_API_KEY"),
        messages=messages,
        tools=tools,
        tool_choice="auto",
    )
    # Add any assertions, here to check response args
    print(response)
    assert isinstance(response.choices[0].message.tool_calls[0].function.name, str)
    assert isinstance(response.choices[0].message.tool_calls[0].function.arguments, str)


def test_completion_mistral_api():
    try:
        litellm.set_verbose = True
        response = completion(
            model="mistral/mistral-tiny",
            max_tokens=5,
            messages=[
                {
                    "role": "user",
                    "content": "Hey, how's it going?",
                }
            ],
            seed=10,
        )
        # Add any assertions here to check the response
        print(response)

        cost = litellm.completion_cost(completion_response=response)
        print("cost to make mistral completion=", cost)
        assert cost > 0.0
        assert response.model == "mistral/mistral-tiny"
    except Exception as e:
        pytest.fail(f"Error occurred: {e}")


@pytest.mark.asyncio
async def test_completion_codestral_chat_api():
    try:
        litellm.set_verbose = True
        response = await litellm.acompletion(
            model="codestral/codestral-latest",
            messages=[
                {
                    "role": "user",
                    "content": "Hey, how's it going?",
                }
            ],
            temperature=0.0,
            top_p=1,
            max_tokens=10,
            safe_prompt=False,
            seed=12,
        )
        # Add any assertions here to-check the response
        print(response)

        # cost = litellm.completion_cost(completion_response=response)
        # print("cost to make mistral completion=", cost)
        # assert cost > 0.0
    except Exception as e:
        pytest.fail(f"Error occurred: {e}")


def test_completion_mistral_api_mistral_large_function_call():
    litellm.set_verbose = True
    tools = [
        {
            "type": "function",
            "function": {
                "name": "get_current_weather",
                "description": "Get the current weather in a given location",
                "parameters": {
                    "type": "object",
                    "properties": {
                        "location": {
                            "type": "string",
                            "description": "The city and state, e.g. San Francisco, CA",
                        },
                        "unit": {"type": "string", "enum": ["celsius", "fahrenheit"]},
                    },
                    "required": ["location"],
                },
            },
        }
    ]
    messages = [
        {
            "role": "user",
            "content": "What's the weather like in Boston today in Fahrenheit?",
        }
    ]
    try:
        # test without max tokens
        response = completion(
            model="mistral/mistral-large-latest",
            messages=messages,
            tools=tools,
            tool_choice="auto",
        )
        # Add any assertions, here to check response args
        print(response)
        assert isinstance(response.choices[0].message.tool_calls[0].function.name, str)
        assert isinstance(
            response.choices[0].message.tool_calls[0].function.arguments, str
        )

        messages.append(
            response.choices[0].message.model_dump()
        )  # Add assistant tool invokes
        tool_result = (
            '{"location": "Boston", "temperature": "72", "unit": "fahrenheit"}'
        )
        # Add user submitted tool results in the OpenAI format
        messages.append(
            {
                "tool_call_id": response.choices[0].message.tool_calls[0].id,
                "role": "tool",
                "name": response.choices[0].message.tool_calls[0].function.name,
                "content": tool_result,
            }
        )
        # In the second response, Mistral should deduce answer from tool results
        second_response = completion(
            model="mistral/mistral-large-latest",
            messages=messages,
            tools=tools,
            tool_choice="auto",
        )
        print(second_response)
    except Exception as e:
        pytest.fail(f"Error occurred: {e}")


@pytest.mark.skip(
    reason="Since we already test mistral/mistral-tiny in test_completion_mistral_api. This is only for locally verifying azure mistral works"
)
def test_completion_mistral_azure():
    try:
        litellm.set_verbose = True
        response = completion(
            model="mistral/Mistral-large-nmefg",
            api_key=os.environ["MISTRAL_AZURE_API_KEY"],
            api_base=os.environ["MISTRAL_AZURE_API_BASE"],
            max_tokens=5,
            messages=[
                {
                    "role": "user",
                    "content": "Hi from litellm",
                }
            ],
        )
        # Add any assertions here to check, the response
        print(response)

    except Exception as e:
        pytest.fail(f"Error occurred: {e}")


# test_completion_mistral_api()


def test_completion_mistral_api_modified_input():
    try:
        litellm.set_verbose = True
        response = completion(
            model="mistral/mistral-tiny",
            max_tokens=5,
            messages=[
                {
                    "role": "user",
                    "content": [{"type": "text", "text": "Hey, how's it going?"}],
                }
            ],
        )
        # Add any assertions here to check the response
        print(response)

        cost = litellm.completion_cost(completion_response=response)
        print("cost to make mistral completion=", cost)
        assert cost > 0.0
    except Exception as e:
        if "500" in str(e):
            pass
        else:
            pytest.fail(f"Error occurred: {e}")


def test_completion_claude2_1():
    try:
        litellm.set_verbose = True
        print("claude2.1 test request")
        messages = [
            {
                "role": "system",
                "content": "Your goal is generate a joke on the topic user gives.",
            },
            {"role": "user", "content": "Generate a 3 liner joke for me"},
        ]
        # test without max tokens
        response = completion(model="claude-2.1", messages=messages)
        # Add any assertions here to check the response
        print(response)
        print(response.usage)
        print(response.usage.completion_tokens)
        print(response["usage"]["completion_tokens"])
        # print("new cost tracking")
    except Exception as e:
        pytest.fail(f"Error occurred: {e}")


# test_completion_claude2_1()


@pytest.mark.asyncio
async def test_acompletion_claude2_1():
    try:
        litellm.set_verbose = True
        print("claude2.1 test request")
        messages = [
            {
                "role": "system",
                "content": "Your goal is generate a joke on the topic user gives.",
            },
            {"role": "user", "content": "Generate a 3 liner joke for me"},
        ]
        # test without max-tokens
        response = await litellm.acompletion(model="claude-2.1", messages=messages)
        # Add any assertions here to check the response
        print(response)
        print(response.usage)
        print(response.usage.completion_tokens)
        print(response["usage"]["completion_tokens"])
        # print("new cost tracking")
    except Exception as e:
        pytest.fail(f"Error occurred: {e}")


# def test_completion_oobabooga():
#     try:
#         response = completion(
#             model="oobabooga/vicuna-1.3b", messages=messages, api_base="http://127.0.0.1:5000"
#         )
#         # Add any assertions here to check the response
#         print(response)
#     except Exception as e:
#         pytest.fail(f"Error occurred: {e}")

# test_completion_oobabooga()
# aleph alpha
# def test_completion_aleph_alpha():
#     try:
#         response = completion(
#             model="luminous-base", messages=messages, logger_fn=logger_fn
#         )
#         # Add any assertions here to check the response
#         print(response)
#     except Exception as e:
#         pytest.fail(f"Error occurred: {e}")
# test_completion_aleph_alpha()


# def test_completion_aleph_alpha_control_models():
#     try:
#         response = completion(
#             model="luminous-base-control", messages=messages, logger_fn=logger_fn
#         )
#         # Add any assertions here to check the response
#         print(response)
#     except Exception as e:
#         pytest.fail(f"Error occurred: {e}")
# test_completion_aleph_alpha_control_models()

import openai


def test_completion_gpt4_turbo():
    litellm.set_verbose = True
    try:
        response = completion(
            model="gpt-4-1106-preview",
            messages=messages,
            max_completion_tokens=10,
        )
        print(response)
    except openai.RateLimitError:
        print("got a rate liimt error")
        pass
    except Exception as e:
        pytest.fail(f"Error occurred: {e}")


# test_completion_gpt4_turbo()


def test_completion_gpt4_turbo_0125():
    try:
        response = completion(
            model="gpt-4-0125-preview",
            messages=messages,
            max_tokens=10,
        )
        print(response)
    except openai.RateLimitError:
        print("got a rate liimt error")
        pass
    except Exception as e:
        pytest.fail(f"Error occurred: {e}")


@pytest.mark.skip(reason="this test is flaky")
def test_completion_gpt4_vision():
    try:
        litellm.set_verbose = True
        response = completion(
            model="gpt-4-vision-preview",
            messages=[
                {
                    "role": "user",
                    "content": [
                        {"type": "text", "text": "Whats in this image?"},
                        {
                            "type": "image_url",
                            "image_url": {
                                "url": "https://upload.wikimedia.org/wikipedia/commons/thumb/d/dd/Gfp-wisconsin-madison-the-nature-boardwalk.jpg/2560px-Gfp-wisconsin-madison-the-nature-boardwalk.jpg"
                            },
                        },
                    ],
                }
            ],
        )
        print(response)
    except openai.RateLimitError:
        print("got a rate liimt error")
        pass
    except Exception as e:
        pytest.fail(f"Error occurred: {e}")


# test_completion_gpt4_vision()


def test_completion_azure_gpt4_vision():
    # azure/gpt-4, vision takes 5-seconds to respond
    try:
        litellm.set_verbose = True
        response = completion(
            model="azure/gpt-4-vision",
            timeout=5,
            messages=[
                {
                    "role": "user",
                    "content": [
                        {"type": "text", "text": "Whats in this image?"},
                        {
                            "type": "image_url",
                            "image_url": {
                                "url": "https://avatars.githubusercontent.com/u/29436595?v=4"
                            },
                        },
                    ],
                }
            ],
            base_url="https://gpt-4-vision-resource.openai.azure.com/openai/deployments/gpt-4-vision/extensions",
            api_key=os.getenv("AZURE_VISION_API_KEY"),
            enhancements={"ocr": {"enabled": True}, "grounding": {"enabled": True}},
            dataSources=[
                {
                    "type": "AzureComputerVision",
                    "parameters": {
                        "endpoint": "https://gpt-4-vision-enhancement.cognitiveservices.azure.com/",
                        "key": os.environ["AZURE_VISION_ENHANCE_KEY"],
                    },
                }
            ],
        )
        print(response)
    except openai.APIError as e:
        pass
    except openai.APITimeoutError:
        print("got a timeout error")
        pass
    except openai.RateLimitError as e:
        print("got a rate liimt error", e)
        pass
    except openai.APIStatusError as e:
        print("got an api status error", e)
        pass
    except Exception as e:
        pytest.fail(f"Error occurred: {e}")


# test_completion_azure_gpt4_vision()


def test_completion_openai_response_headers():
    """
    Tests if LiteLLM reurns response hea
    """
    litellm.return_response_headers = True

    # /chat/completion
    messages = [
        {
            "role": "user",
            "content": "hi",
        }
    ]

    response = completion(
        model="gpt-4o-mini",
        messages=messages,
    )

    print(f"response: {response}")

    print("response_headers=", response._response_headers)
    assert response._response_headers is not None
    assert "x-ratelimit-remaining-tokens" in response._response_headers
    assert isinstance(
        response._hidden_params["additional_headers"][
            "llm_provider-x-ratelimit-remaining-requests"
        ],
        str,
    )

    # /chat/completion - with streaming

    streaming_response = litellm.completion(
        model="gpt-4o-mini",
        messages=messages,
        stream=True,
    )
    response_headers = streaming_response._response_headers
    print("streaming response_headers=", response_headers)
    assert response_headers is not None
    assert "x-ratelimit-remaining-tokens" in response_headers
    assert isinstance(
        response._hidden_params["additional_headers"][
            "llm_provider-x-ratelimit-remaining-requests"
        ],
        str,
    )

    for chunk in streaming_response:
        print("chunk=", chunk)

    # embedding
    embedding_response = litellm.embedding(
        model="text-embedding-ada-002",
        input="hello",
    )

    embedding_response_headers = embedding_response._response_headers
    print("embedding_response_headers=", embedding_response_headers)
    assert embedding_response_headers is not None
    assert "x-ratelimit-remaining-tokens" in embedding_response_headers
    assert isinstance(
        response._hidden_params["additional_headers"][
            "llm_provider-x-ratelimit-remaining-requests"
        ],
        str,
    )

    litellm.return_response_headers = False


@pytest.mark.asyncio()
async def test_async_completion_openai_response_headers():
    """
    Tests if LiteLLM reurns response hea
    """
    litellm.return_response_headers = True

    # /chat/completion
    messages = [
        {
            "role": "user",
            "content": "hi",
        }
    ]

    response = await litellm.acompletion(
        model="gpt-4o-mini",
        messages=messages,
    )

    print(f"response: {response}")

    print("response_headers=", response._response_headers)
    assert response._response_headers is not None
    assert "x-ratelimit-remaining-tokens" in response._response_headers

    # /chat/completion with streaming

    streaming_response = await litellm.acompletion(
        model="gpt-4o-mini",
        messages=messages,
        stream=True,
    )
    response_headers = streaming_response._response_headers
    print("streaming response_headers=", response_headers)
    assert response_headers is not None
    assert "x-ratelimit-remaining-tokens" in response_headers

    async for chunk in streaming_response:
        print("chunk=", chunk)

    # embedding
    embedding_response = await litellm.aembedding(
        model="text-embedding-ada-002",
        input="hello",
    )

    embedding_response_headers = embedding_response._response_headers
    print("embedding_response_headers=", embedding_response_headers)
    assert embedding_response_headers is not None
    assert "x-ratelimit-remaining-tokens" in embedding_response_headers

    litellm.return_response_headers = False


@pytest.mark.parametrize("model", ["gpt-3.5-turbo", "gpt-4", "gpt-4o"])
def test_completion_openai_params(model):
    litellm.drop_params = True
    messages = [
        {
            "role": "user",
            "content": """Generate JSON about Bill Gates: { "full_name": "", "title": "" }""",
        }
    ]

    response = completion(
        model=model,
        messages=messages,
        response_format={"type": "json_object"},
    )

    print(f"response: {response}")


def test_completion_fireworks_ai():
    try:
        litellm.set_verbose = True
        messages = [
            {"role": "system", "content": "You're a good bot"},
            {
                "role": "user",
                "content": "Hey",
            },
        ]
        response = completion(
            model="fireworks_ai/accounts/fireworks/models/mixtral-8x7b-instruct",
            messages=messages,
        )
        print(response)
    except Exception as e:
        pytest.fail(f"Error occurred: {e}")


@pytest.mark.parametrize(
    "api_key, api_base", [(None, "my-bad-api-base"), ("my-bad-api-key", None)]
)
def test_completion_fireworks_ai_dynamic_params(api_key, api_base):
    try:
        litellm.set_verbose = True
        messages = [
            {"role": "system", "content": "You're a good bot"},
            {
                "role": "user",
                "content": "Hey",
            },
        ]
        response = completion(
            model="fireworks_ai/accounts/fireworks/models/mixtral-8x7b-instruct",
            messages=messages,
            api_base=api_base,
            api_key=api_key,
        )
        pytest.fail(f"This call should have failed!")
    except Exception as e:
        pass


# @pytest.mark.skip(reason="this test is flaky")
def test_completion_perplexity_api():
    try:
        response_object = {
            "id": "a8f37485-026e-45da-81a9-cf0184896840",
            "model": "llama-3-sonar-small-32k-online",
            "created": 1722186391,
            "usage": {"prompt_tokens": 17, "completion_tokens": 65, "total_tokens": 82},
            "citations": [
                "https://www.sciencedirect.com/science/article/pii/S007961232200156X",
                "https://www.britannica.com/event/World-War-II",
                "https://www.loc.gov/classroom-materials/united-states-history-primary-source-timeline/great-depression-and-world-war-ii-1929-1945/world-war-ii/",
                "https://www.nationalww2museum.org/war/topics/end-world-war-ii-1945",
                "https://en.wikipedia.org/wiki/World_War_II",
            ],
            "object": "chat.completion",
            "choices": [
                {
                    "index": 0,
                    "finish_reason": "stop",
                    "message": {
                        "role": "assistant",
                        "content": "World War II was won by the Allied powers, which included the United States, the Soviet Union, Great Britain, France, China, and other countries. The war concluded with the surrender of Germany on May 8, 1945, and Japan on September 2, 1945[2][3][4].",
                    },
                    "delta": {"role": "assistant", "content": ""},
                }
            ],
        }

        from openai import OpenAI
        from openai.types.chat.chat_completion import ChatCompletion

        pydantic_obj = ChatCompletion(**response_object)

        def _return_pydantic_obj(*args, **kwargs):
            new_response = MagicMock()
            new_response.headers = {"hello": "world"}

            new_response.parse.return_value = pydantic_obj
            return new_response

        openai_client = OpenAI()

        with patch.object(
            openai_client.chat.completions.with_raw_response,
            "create",
            side_effect=_return_pydantic_obj,
        ) as mock_client:
            # litellm.set_verbose= True
            messages = [
                {"role": "system", "content": "You're a good bot"},
                {
                    "role": "user",
                    "content": "Hey",
                },
                {
                    "role": "user",
                    "content": "Hey",
                },
            ]
            response = completion(
                model="mistral-7b-instruct",
                messages=messages,
                api_base="https://api.perplexity.ai",
                client=openai_client,
            )
            print(response)
            assert hasattr(response, "citations")
    except Exception as e:
        pytest.fail(f"Error occurred: {e}")


# test_completion_perplexity_api()


@pytest.mark.skip(reason="this test is flaky")
def test_completion_perplexity_api_2():
    try:
        # litellm.set_verbose=True
        messages = [
            {"role": "system", "content": "You're a good bot"},
            {
                "role": "user",
                "content": "Hey",
            },
            {
                "role": "user",
                "content": "Hey",
            },
        ]
        response = completion(model="perplexity/mistral-7b-instruct", messages=messages)
        print(response)
    except Exception as e:
        pytest.fail(f"Error occurred: {e}")


# test_completion_perplexity_api_2()

# commenting out as this is a flaky test on circle-ci
# def test_completion_nlp_cloud():
#     try:
#         messages = [
#             {"role": "system", "content": "You are a helpful assistant."},
#             {
#                 "role": "user",
#                 "content": "how does a court case get to the Supreme Court?",
#             },
#         ]
#         response = completion(model="dolphin", messages=messages, logger_fn=logger_fn)
#         print(response)
#     except Exception as e:
#         pytest.fail(f"Error occurred: {e}")

# test_completion_nlp_cloud()

######### HUGGING FACE TESTS ########################
#####################################################
"""
HF Tests we should pass
- TGI:
    - Pro Inference API
    - Deployed Endpoint
- Coversational
    - Free Inference API
    - Deployed Endpoint
- Neither TGI or Coversational
    - Free Inference API
    - Deployed Endpoint
"""


#####################################################
#####################################################
# Test util to sort models to TGI, conv, None
def test_get_hf_task_for_model():
    model = "glaiveai/glaive-coder-7b"
    model_type, _ = litellm.llms.huggingface_restapi.get_hf_task_for_model(model)
    print(f"model:{model}, model type: {model_type}")
    assert model_type == "text-generation-inference"

    model = "meta-llama/Llama-2-7b-hf"
    model_type, _ = litellm.llms.huggingface_restapi.get_hf_task_for_model(model)
    print(f"model:{model}, model type: {model_type}")
    assert model_type == "text-generation-inference"

    model = "facebook/blenderbot-400M-distill"
    model_type, _ = litellm.llms.huggingface_restapi.get_hf_task_for_model(model)
    print(f"model:{model}, model type: {model_type}")
    assert model_type == "conversational"

    model = "facebook/blenderbot-3B"
    model_type, _ = litellm.llms.huggingface_restapi.get_hf_task_for_model(model)
    print(f"model:{model}, model type: {model_type}")
    assert model_type == "conversational"

    # neither Conv or None
    model = "roneneldan/TinyStories-3M"
    model_type, _ = litellm.llms.huggingface_restapi.get_hf_task_for_model(model)
    print(f"model:{model}, model type: {model_type}")
    assert model_type == "text-generation"


# test_get_hf_task_for_model()
# litellm.set_verbose=False
# ################### Hugging Face TGI models ########################
# # TGI model
# # this is a TGI model https://huggingface.co/glaiveai/glaive-coder-7b
def tgi_mock_post(url, **kwargs):
    mock_response = MagicMock()
    mock_response.status_code = 200
    mock_response.headers = {"Content-Type": "application/json"}
    mock_response.json.return_value = [
        {
            "generated_text": "<|assistant|>\nI'm",
            "details": {
                "finish_reason": "length",
                "generated_tokens": 10,
                "seed": None,
                "prefill": [],
                "tokens": [
                    {
                        "id": 28789,
                        "text": "<",
                        "logprob": -0.025222778,
                        "special": False,
                    },
                    {
                        "id": 28766,
                        "text": "|",
                        "logprob": -0.000003695488,
                        "special": False,
                    },
                    {
                        "id": 489,
                        "text": "ass",
                        "logprob": -0.0000019073486,
                        "special": False,
                    },
                    {
                        "id": 11143,
                        "text": "istant",
                        "logprob": -0.000002026558,
                        "special": False,
                    },
                    {
                        "id": 28766,
                        "text": "|",
                        "logprob": -0.0000015497208,
                        "special": False,
                    },
                    {
                        "id": 28767,
                        "text": ">",
                        "logprob": -0.0000011920929,
                        "special": False,
                    },
                    {
                        "id": 13,
                        "text": "\n",
                        "logprob": -0.00009703636,
                        "special": False,
                    },
                    {"id": 28737, "text": "I", "logprob": -0.1953125, "special": False},
                    {
                        "id": 28742,
                        "text": "'",
                        "logprob": -0.88183594,
                        "special": False,
                    },
                    {
                        "id": 28719,
                        "text": "m",
                        "logprob": -0.00032639503,
                        "special": False,
                    },
                ],
            },
        }
    ]
    return mock_response


def test_hf_test_completion_tgi():
    litellm.set_verbose = True
    try:

        with patch("requests.post", side_effect=tgi_mock_post) as mock_client:
            response = completion(
                model="huggingface/HuggingFaceH4/zephyr-7b-beta",
                messages=[{"content": "Hello, how are you?", "role": "user"}],
                max_tokens=10,
                wait_for_model=True,
            )
            # Add any assertions-here to check the response
            print(response)
            assert "options" in mock_client.call_args.kwargs["data"]
            json_data = json.loads(mock_client.call_args.kwargs["data"])
            assert "wait_for_model" in json_data["options"]
            assert json_data["options"]["wait_for_model"] is True
    except litellm.ServiceUnavailableError as e:
        pass
    except Exception as e:
        pytest.fail(f"Error occurred: {e}")


# hf_test_completion_tgi()


@pytest.mark.parametrize("provider", ["vertex_ai_beta"])  # "vertex_ai",
@pytest.mark.asyncio
async def test_openai_compatible_custom_api_base(provider):
    litellm.set_verbose = True
    messages = [
        {
            "role": "user",
            "content": "Hello world",
        }
    ]
    from openai import OpenAI

    openai_client = OpenAI(api_key="fake-key")

    with patch.object(
        openai_client.chat.completions, "create", new=MagicMock()
    ) as mock_call:
        try:
            response = completion(
                model="openai/my-vllm-model",
                messages=messages,
                response_format={"type": "json_object"},
                client=openai_client,
                api_base="my-custom-api-base",
                hello="world",
            )
        except Exception as e:
            pass

        mock_call.assert_called_once()

        print("Call KWARGS - {}".format(mock_call.call_args.kwargs))

        assert "hello" in mock_call.call_args.kwargs["extra_body"]


# ################### Hugging Face Conversational models ########################
# def hf_test_completion_conv():
#     try:
#         response = litellm.completion(
#             model="huggingface/facebook/blenderbot-3B",
#             messages=[{ "content": "Hello, how are you?","role": "user"}],
#         )
#         # Add any assertions here to check the response
#         print(response)
#     except Exception as e:
#         pytest.fail(f"Error occurred: {e}")
# hf_test_completion_conv()

# ################### Hugging Face Neither TGI or Conversational models ########################
# # Neither TGI or Conversational task
# def hf_test_completion_none_task():
#     try:
#         user_message = "My name is Merve and my favorite"
#         messages = [{ "content": user_message,"role": "user"}]
#         response = completion(
#             model="huggingface/roneneldan/TinyStories-3M",
#             messages=messages,
#             api_base="https://p69xlsj6rpno5drq.us-east-1.aws.endpoints.huggingface.cloud",
#         )
#         # Add any assertions here to check the response
#         print(response)
#     except Exception as e:
#         pytest.fail(f"Error occurred: {e}")
# hf_test_completion_none_task()


def mock_post(url, **kwargs):
    print(f"url={url}")
    if "text-classification" in url:
        raise Exception("Model not found")
    mock_response = MagicMock()
    mock_response.status_code = 200
    mock_response.headers = {"Content-Type": "application/json"}
    mock_response.json.return_value = [
        [
            {"label": "LABEL_0", "score": 0.9990691542625427},
            {"label": "LABEL_1", "score": 0.0009308889275416732},
        ]
    ]
    return mock_response


def test_hf_classifier_task():
    try:
        with patch("requests.post", side_effect=mock_post):
            litellm.set_verbose = True
            user_message = "I like you. I love you"
            messages = [{"content": user_message, "role": "user"}]
            response = completion(
                model="huggingface/text-classification/shahrukhx01/question-vs-statement-classifier",
                messages=messages,
            )
            print(f"response: {response}")
            assert isinstance(response, litellm.ModelResponse)
            assert isinstance(response.choices[0], litellm.Choices)
            assert response.choices[0].message.content is not None
            assert isinstance(response.choices[0].message.content, str)
    except Exception as e:
        pytest.fail(f"Error occurred: {str(e)}")


def test_ollama_image():
    """
    Test that datauri prefixes are removed, JPEG/PNG images are passed
    through, and other image formats are converted to JPEG.  Non-image
    data is untouched.
    """

    import base64
    import io

    from PIL import Image

    def mock_post(url, **kwargs):
        mock_response = MagicMock()
        mock_response.status_code = 200
        mock_response.headers = {"Content-Type": "application/json"}
        mock_response.json.return_value = {
            # return the image in the response so that it can be tested
            # against the original
            "response": kwargs["json"]["images"]
        }
        return mock_response

    def make_b64image(format):
        image = Image.new(mode="RGB", size=(1, 1))
        image_buffer = io.BytesIO()
        image.save(image_buffer, format)
        return base64.b64encode(image_buffer.getvalue()).decode("utf-8")

    jpeg_image = make_b64image("JPEG")
    webp_image = make_b64image("WEBP")
    png_image = make_b64image("PNG")

    base64_data = base64.b64encode(b"some random data")
    datauri_base64_data = f"data:text/plain;base64,{base64_data}"

    tests = [
        # input                                    expected
        [jpeg_image, jpeg_image],
        [webp_image, None],
        [png_image, png_image],
        [f"data:image/jpeg;base64,{jpeg_image}", jpeg_image],
        [f"data:image/webp;base64,{webp_image}", None],
        [f"data:image/png;base64,{png_image}", png_image],
        [datauri_base64_data, datauri_base64_data],
    ]

    for test in tests:
        try:
            with patch("requests.post", side_effect=mock_post):
                response = completion(
                    model="ollama/llava",
                    messages=[
                        {
                            "role": "user",
                            "content": [
                                {"type": "text", "text": "Whats in this image?"},
                                {
                                    "type": "image_url",
                                    "image_url": {"url": test[0]},
                                },
                            ],
                        }
                    ],
                )
                if not test[1]:
                    # the conversion process may not always generate the same image,
                    # so just check for a JPEG image when a conversion was done.
                    image_data = response["choices"][0]["message"]["content"][0]
                    image = Image.open(io.BytesIO(base64.b64decode(image_data)))
                    assert image.format == "JPEG"
                else:
                    assert response["choices"][0]["message"]["content"][0] == test[1]
        except Exception as e:
            pytest.fail(f"Error occurred: {e}")


########################### End of Hugging Face Tests ##############################################
# def test_completion_hf_api():
# # failing on circle-ci commenting out
#     try:
#         user_message = "write some code to find the sum of two numbers"
#         messages = [{ "content": user_message,"role": "user"}]
#         api_base = "https://a8l9e3ucxinyl3oj.us-east-1.aws.endpoints.huggingface.cloud"
#         response = completion(model="huggingface/meta-llama/Llama-2-7b-chat-hf", messages=messages, api_base=api_base)
#         # Add any assertions here to check the response
#         print(response)
#     except Exception as e:
#         if "loading" in str(e):
#             pass
#         pytest.fail(f"Error occurred: {e}")

# test_completion_hf_api()

# def test_completion_hf_api_best_of():
# # failing on circle ci commenting out
#     try:
#         user_message = "write some code to find the sum of two numbers"
#         messages = [{ "content": user_message,"role": "user"}]
#         api_base = "https://a8l9e3ucxinyl3oj.us-east-1.aws.endpoints.huggingface.cloud"
#         response = completion(model="huggingface/meta-llama/Llama-2-7b-chat-hf", messages=messages, api_base=api_base, n=2)
#         # Add any assertions here to check the response
#         print(response)
#     except Exception as e:
#         if "loading" in str(e):
#             pass
#         pytest.fail(f"Error occurred: {e}")

# test_completion_hf_api_best_of()

# def test_completion_hf_deployed_api():
#     try:
#         user_message = "There's a llama in my garden 😱 What should I do?"
#         messages = [{ "content": user_message,"role": "user"}]
#         response = completion(model="huggingface/https://ji16r2iys9a8rjk2.us-east-1.aws.endpoints.huggingface.cloud", messages=messages, logger_fn=logger_fn)
#         # Add any assertions here to check the response
#         print(response)
#     except Exception as e:
#         pytest.fail(f"Error occurred: {e}")


# this should throw an exception, to trigger https://logs.litellm.ai/
# def hf_test_error_logs():
#     try:
#         litellm.set_verbose=True
#         user_message = "My name is Merve and my favorite"
#         messages = [{ "content": user_message,"role": "user"}]
#         response = completion(
#             model="huggingface/roneneldan/TinyStories-3M",
#             messages=messages,
#             api_base="https://p69xlsj6rpno5drq.us-east-1.aws.endpoints.huggingface.cloud",

#         )
#         # Add any assertions here to check the response
#         print(response)

#     except Exception as e:
#         pytest.fail(f"Error occurred: {e}")

# hf_test_error_logs()


# def test_completion_cohere():  # commenting out,for now as the cohere endpoint is being flaky
#     try:
#         litellm.CohereConfig(max_tokens=10, stop_sequences=["a"])
#         response = completion(
#             model="command-nightly", messages=messages, logger_fn=logger_fn
#         )
#         # Add any assertions here to check the response
#         print(response)
#         response_str = response["choices"][0]["message"]["content"]
#         response_str_2 = response.choices[0].message.content
#         if type(response_str) != str:
#             pytest.fail(f"Error occurred: {e}")
#         if type(response_str_2) != str:
#             pytest.fail(f"Error occurred: {e}")
#     except Exception as e:
#         pytest.fail(f"Error occurred: {e}")


# test_completion_cohere()


def test_completion_openai():
    try:
        litellm.set_verbose = True
        litellm.drop_params = True
        print(f"api key: {os.environ['OPENAI_API_KEY']}")
        litellm.api_key = os.environ["OPENAI_API_KEY"]
        response = completion(
            model="gpt-3.5-turbo",
            messages=[{"role": "user", "content": "Hey"}],
            max_tokens=10,
            metadata={"hi": "bye"},
        )
        print("This is the response object\n", response)

        response_str = response["choices"][0]["message"]["content"]
        response_str_2 = response.choices[0].message.content

        cost = completion_cost(completion_response=response)
        print("Cost for completion call with gpt-3.5-turbo: ", f"${float(cost):.10f}")
        assert response_str == response_str_2
        assert type(response_str) == str
        assert len(response_str) > 1

        litellm.api_key = None
    except Timeout as e:
        pass
    except Exception as e:
        pytest.fail(f"Error occurred: {e}")


@pytest.mark.parametrize(
    "model, api_version",
    [
        ("gpt-4o-2024-08-06", None),
        ("azure/chatgpt-v-2", None),
        ("bedrock/anthropic.claude-3-sonnet-20240229-v1:0", None),
        ("azure/gpt-4o", "2024-08-01-preview"),
    ],
)
@pytest.mark.flaky(retries=3, delay=1)
def test_completion_openai_pydantic(model, api_version):
    try:
        litellm.set_verbose = True
        from pydantic import BaseModel

        messages = [
            {"role": "user", "content": "List 5 important events in the XIX century"}
        ]

        class CalendarEvent(BaseModel):
            name: str
            date: str
            participants: list[str]

        class EventsList(BaseModel):
            events: list[CalendarEvent]

        litellm.enable_json_schema_validation = True
        for _ in range(3):
            try:
                response = completion(
                    model=model,
                    messages=messages,
                    metadata={"hi": "bye"},
                    response_format=EventsList,
                    api_version=api_version,
                )
                break
            except litellm.JSONSchemaValidationError:
                pytest.fail("ERROR OCCURRED! INVALID JSON")

        print("This is the response object\n", response)

        response_str = response["choices"][0]["message"]["content"]

        print(f"response_str: {response_str}")
        json.loads(response_str)  # check valid json is returned

    except Timeout:
        pass
    except Exception as e:
        pytest.fail(f"Error occurred: {e}")


def test_completion_openai_organization():
    try:
        litellm.set_verbose = True
        try:
            response = completion(
                model="gpt-3.5-turbo", messages=messages, organization="org-ikDc4ex8NB"
            )
            pytest.fail("Request should have failed - This organization does not exist")
        except Exception as e:
            assert "No such organization: org-ikDc4ex8NB" in str(e)

    except Exception as e:
        print(e)
        pytest.fail(f"Error occurred: {e}")


def test_completion_text_openai():
    try:
        # litellm.set_verbose =True
        response = completion(model="gpt-3.5-turbo-instruct", messages=messages)
        print(response["choices"][0]["message"]["content"])
    except Exception as e:
        print(e)
        pytest.fail(f"Error occurred: {e}")


@pytest.mark.asyncio
async def test_completion_text_openai_async():
    try:
        # litellm.set_verbose =True
        response = await litellm.acompletion(
            model="gpt-3.5-turbo-instruct", messages=messages
        )
        print(response["choices"][0]["message"]["content"])
    except Exception as e:
        print(e)
        pytest.fail(f"Error occurred: {e}")


def custom_callback(
    kwargs,  # kwargs to completion
    completion_response,  # response from completion
    start_time,
    end_time,  # start/end time
):
    # Your custom code here
    try:
        print("LITELLM: in custom callback function")
        print("\nkwargs\n", kwargs)
        model = kwargs["model"]
        messages = kwargs["messages"]
        user = kwargs.get("user")

        #################################################

        print(
            f"""
                Model: {model},
                Messages: {messages},
                User: {user},
                Seed: {kwargs["seed"]},
                temperature: {kwargs["temperature"]},
            """
        )

        assert kwargs["user"] == "ishaans app"
        assert kwargs["model"] == "gpt-3.5-turbo-1106"
        assert kwargs["seed"] == 12
        assert kwargs["temperature"] == 0.5
    except Exception as e:
        pytest.fail(f"Error occurred: {e}")


def test_completion_openai_with_optional_params():
    # [Proxy PROD TEST] WARNING: DO NOT DELETE THIS TEST
    # assert that `user` gets passed to the completion call
    # Note: This tests that we actually send the optional params to the completion call
    # We use custom callbacks to test this
    try:
        litellm.set_verbose = True
        litellm.success_callback = [custom_callback]
        response = completion(
            model="gpt-3.5-turbo-1106",
            messages=[
                {"role": "user", "content": "respond in valid, json - what is the day"}
            ],
            temperature=0.5,
            top_p=0.1,
            seed=12,
            response_format={"type": "json_object"},
            logit_bias=None,
            user="ishaans app",
        )
        # Add any assertions here to check the response

        print(response)
        litellm.success_callback = []  # unset callbacks

    except Exception as e:
        pytest.fail(f"Error occurred: {e}")


# test_completion_openai_with_optional_params()


def test_completion_logprobs():
    """
    This function is used to test the litellm.completion logprobs functionality.

    Parameters:
        None

    Returns:
        None
    """
    try:
        litellm.set_verbose = True
        response = completion(
            model="gpt-3.5-turbo",
            messages=[{"role": "user", "content": "what is the time"}],
            temperature=0.5,
            top_p=0.1,
            seed=12,
            logit_bias=None,
            user="ishaans app",
            logprobs=True,
            top_logprobs=3,
        )
        # Add any assertions here to check the response

        print(response)
        print(len(response.choices[0].logprobs["content"][0]["top_logprobs"]))
        assert "logprobs" in response.choices[0]
        assert "content" in response.choices[0]["logprobs"]
        assert len(response.choices[0].logprobs["content"][0]["top_logprobs"]) == 3

    except Exception as e:
        pytest.fail(f"Error occurred: {e}")


# test_completion_logprobs()


def test_completion_logprobs_stream():
    """
    This function is used to test the litellm.completion logprobs functionality.

    Parameters:
        None

    Returns:
        None
    """
    try:
        litellm.set_verbose = False
        response = completion(
            model="gpt-3.5-turbo",
            messages=[{"role": "user", "content": "what is the time"}],
            temperature=0.5,
            top_p=0.1,
            seed=12,
            max_tokens=5,
            logit_bias=None,
            user="ishaans app",
            logprobs=True,
            top_logprobs=3,
            stream=True,
        )
        # Add any assertions here to check the response

        print(response)

        found_logprob = False
        for chunk in response:
            # check if atleast one chunk has log probs
            print(chunk)
            print(f"chunk.choices[0]: {chunk.choices[0]}")
            if "logprobs" in chunk.choices[0]:
                # assert we got a valid logprob in the choices
                assert len(chunk.choices[0].logprobs.content[0].top_logprobs) == 3
                found_logprob = True
                break
            print(chunk)
        assert found_logprob == True
    except Exception as e:
        pytest.fail(f"Error occurred: {e}")


# test_completion_logprobs_stream()


def test_completion_openai_litellm_key():
    try:
        litellm.set_verbose = True
        litellm.num_retries = 0
        litellm.api_key = os.environ["OPENAI_API_KEY"]

        # ensure key is set to None in .env and in openai.api_key
        os.environ["OPENAI_API_KEY"] = ""
        import openai

        openai.api_key = ""
        ##########################################################

        response = completion(
            model="gpt-3.5-turbo",
            messages=messages,
            temperature=0.5,
            top_p=0.1,
            max_tokens=10,
            user="ishaan_dev@berri.ai",
        )
        # Add any assertions here to check the response
        print(response)

        ###### reset environ key
        os.environ["OPENAI_API_KEY"] = litellm.api_key

        ##### unset litellm var
        litellm.api_key = None
    except Timeout as e:
        pass
    except Exception as e:
        pytest.fail(f"Error occurred: {e}")


# test_ completion_openai_litellm_key()


@pytest.mark.skip(reason="Unresponsive endpoint.[TODO] Rehost this somewhere else")
def test_completion_ollama_hosted():
    try:
        litellm.request_timeout = 20  # give ollama 20 seconds to response
        litellm.set_verbose = True
        response = completion(
            model="ollama/phi",
            messages=messages,
            max_tokens=2,
            api_base="https://test-ollama-endpoint.onrender.com",
        )
        # Add any assertions here to check the response
        print(response)
    except openai.APITimeoutError as e:
        print("got a timeout error. Passed ! ")
        litellm.request_timeout = None
        pass
    except Exception as e:
        if "try pulling it first" in str(e):
            return
        pytest.fail(f"Error occurred: {e}")


# test_completion_ollama_hosted()


@pytest.mark.skip(reason="Local test")
@pytest.mark.parametrize(
    ("model"),
    [
        "ollama/llama2",
        "ollama_chat/llama2",
    ],
)
def test_completion_ollama_function_call(model):
    messages = [
        {"role": "user", "content": "What's the weather like in San Francisco?"}
    ]
    tools = [
        {
            "type": "function",
            "function": {
                "name": "get_current_weather",
                "description": "Get the current weather in a given location",
                "parameters": {
                    "type": "object",
                    "properties": {
                        "location": {
                            "type": "string",
                            "description": "The city and state, e.g. San Francisco, CA",
                        },
                        "unit": {"type": "string", "enum": ["celsius", "fahrenheit"]},
                    },
                    "required": ["location"],
                },
            },
        }
    ]
    try:
        litellm.set_verbose = True
        response = litellm.completion(model=model, messages=messages, tools=tools)
        print(response)
        assert response.choices[0].message.tool_calls
        assert (
            response.choices[0].message.tool_calls[0].function.name
            == "get_current_weather"
        )
        assert response.choices[0].finish_reason == "tool_calls"
    except Exception as e:
        pytest.fail(f"Error occurred: {e}")


@pytest.mark.skip(reason="Local test")
@pytest.mark.parametrize(
    ("model"),
    [
        "ollama/llama2",
        "ollama_chat/llama2",
    ],
)
def test_completion_ollama_function_call_stream(model):
    messages = [
        {"role": "user", "content": "What's the weather like in San Francisco?"}
    ]
    tools = [
        {
            "type": "function",
            "function": {
                "name": "get_current_weather",
                "description": "Get the current weather in a given location",
                "parameters": {
                    "type": "object",
                    "properties": {
                        "location": {
                            "type": "string",
                            "description": "The city and state, e.g. San Francisco, CA",
                        },
                        "unit": {"type": "string", "enum": ["celsius", "fahrenheit"]},
                    },
                    "required": ["location"],
                },
            },
        }
    ]
    try:
        litellm.set_verbose = True
        response = litellm.completion(
            model=model, messages=messages, tools=tools, stream=True
        )
        print(response)
        first_chunk = next(response)
        assert first_chunk.choices[0].delta.tool_calls
        assert (
            first_chunk.choices[0].delta.tool_calls[0].function.name
            == "get_current_weather"
        )
        assert first_chunk.choices[0].finish_reason == "tool_calls"
    except Exception as e:
        pytest.fail(f"Error occurred: {e}")


@pytest.mark.skip(reason="local test")
@pytest.mark.parametrize(
    ("model"),
    [
        "ollama/llama2",
        "ollama_chat/llama2",
    ],
)
@pytest.mark.asyncio
async def test_acompletion_ollama_function_call(model):
    messages = [
        {"role": "user", "content": "What's the weather like in San Francisco?"}
    ]
    tools = [
        {
            "type": "function",
            "function": {
                "name": "get_current_weather",
                "description": "Get the current weather in a given location",
                "parameters": {
                    "type": "object",
                    "properties": {
                        "location": {
                            "type": "string",
                            "description": "The city and state, e.g. San Francisco, CA",
                        },
                        "unit": {"type": "string", "enum": ["celsius", "fahrenheit"]},
                    },
                    "required": ["location"],
                },
            },
        }
    ]
    try:
        litellm.set_verbose = True
        response = await litellm.acompletion(
            model=model, messages=messages, tools=tools
        )
        print(response)
        assert response.choices[0].message.tool_calls
        assert (
            response.choices[0].message.tool_calls[0].function.name
            == "get_current_weather"
        )
        assert response.choices[0].finish_reason == "tool_calls"
    except Exception as e:
        pytest.fail(f"Error occurred: {e}")


@pytest.mark.skip(reason="local test")
@pytest.mark.parametrize(
    ("model"),
    [
        "ollama/llama2",
        "ollama_chat/llama2",
    ],
)
@pytest.mark.asyncio
async def test_acompletion_ollama_function_call_stream(model):
    messages = [
        {"role": "user", "content": "What's the weather like in San Francisco?"}
    ]
    tools = [
        {
            "type": "function",
            "function": {
                "name": "get_current_weather",
                "description": "Get the current weather in a given location",
                "parameters": {
                    "type": "object",
                    "properties": {
                        "location": {
                            "type": "string",
                            "description": "The city and state, e.g. San Francisco, CA",
                        },
                        "unit": {"type": "string", "enum": ["celsius", "fahrenheit"]},
                    },
                    "required": ["location"],
                },
            },
        }
    ]
    try:
        litellm.set_verbose = True
        response = await litellm.acompletion(
            model=model, messages=messages, tools=tools, stream=True
        )
        print(response)
        first_chunk = await anext(response)
        assert first_chunk.choices[0].delta.tool_calls
        assert (
            first_chunk.choices[0].delta.tool_calls[0].function.name
            == "get_current_weather"
        )
        assert first_chunk.choices[0].finish_reason == "tool_calls"
    except Exception as e:
        pytest.fail(f"Error occurred: {e}")


def test_completion_openrouter1():
    try:
        litellm.set_verbose = True
        response = completion(
            model="openrouter/mistralai/mistral-tiny",
            messages=messages,
            max_tokens=5,
        )
        # Add any assertions here to check the response
        print(response)
    except Exception as e:
        pytest.fail(f"Error occurred: {e}")


# test_completion_openrouter1()


def test_completion_hf_model_no_provider():
    try:
        response = completion(
            model="WizardLM/WizardLM-70B-V1.0",
            messages=messages,
            max_tokens=5,
        )
        # Add any assertions here to check the response
        print(response)
        pytest.fail(f"Error occurred: {e}")
    except Exception as e:
        pass


# test_completion_hf_model_no_provider()


def gemini_mock_post(*args, **kwargs):
    mock_response = MagicMock()
    mock_response.status_code = 200
    mock_response.headers = {"Content-Type": "application/json"}
    mock_response.json = MagicMock(
        return_value={
            "candidates": [
                {
                    "content": {
                        "parts": [
                            {
                                "functionCall": {
                                    "name": "get_current_weather",
                                    "args": {"location": "Boston, MA"},
                                }
                            }
                        ],
                        "role": "model",
                    },
                    "finishReason": "STOP",
                    "index": 0,
                    "safetyRatings": [
                        {
                            "category": "HARM_CATEGORY_SEXUALLY_EXPLICIT",
                            "probability": "NEGLIGIBLE",
                        },
                        {
                            "category": "HARM_CATEGORY_HARASSMENT",
                            "probability": "NEGLIGIBLE",
                        },
                        {
                            "category": "HARM_CATEGORY_HATE_SPEECH",
                            "probability": "NEGLIGIBLE",
                        },
                        {
                            "category": "HARM_CATEGORY_DANGEROUS_CONTENT",
                            "probability": "NEGLIGIBLE",
                        },
                    ],
                }
            ],
            "usageMetadata": {
                "promptTokenCount": 86,
                "candidatesTokenCount": 19,
                "totalTokenCount": 105,
            },
        }
    )

    return mock_response


@pytest.mark.asyncio
async def test_completion_functions_param():
    litellm.set_verbose = True
    function1 = [
        {
            "name": "get_current_weather",
            "description": "Get the current weather in a given location",
            "parameters": {
                "type": "object",
                "properties": {
                    "location": {
                        "type": "string",
                        "description": "The city and state, e.g. San Francisco, CA",
                    },
                    "unit": {"type": "string", "enum": ["celsius", "fahrenheit"]},
                },
                "required": ["location"],
            },
        }
    ]
    try:
        from litellm.llms.custom_httpx.http_handler import AsyncHTTPHandler

        messages = [{"role": "user", "content": "What is the weather like in Boston?"}]

        client = AsyncHTTPHandler(concurrent_limit=1)

        with patch.object(client, "post", side_effect=gemini_mock_post) as mock_client:
            response: litellm.ModelResponse = await litellm.acompletion(
                model="gemini/gemini-1.5-pro",
                messages=messages,
                functions=function1,
                client=client,
            )
            print(response)
            # Add any assertions here to check the response
            mock_client.assert_called()
            print(f"mock_client.call_args.kwargs: {mock_client.call_args.kwargs}")
            assert "tools" in mock_client.call_args.kwargs["json"]
            assert (
                "litellm_param_is_function_call"
                not in mock_client.call_args.kwargs["json"]
            )
            assert (
                "litellm_param_is_function_call"
                not in mock_client.call_args.kwargs["json"]["generationConfig"]
            )
            assert response.choices[0].message.function_call is not None
    except Exception as e:
        pytest.fail(f"Error occurred: {e}")


# test_completion_anyscale_with_functions()


def test_completion_azure_extra_headers():
    # this tests if we can pass api_key to completion, when it's not in the env.
    # DO NOT REMOVE THIS TEST. No MATTER WHAT Happens!
    # If you want to remove it, speak to Ishaan!
    # Ishaan will be very disappointed if this test is removed -> this is a standard way to pass api_key + the router + proxy use this
    from httpx import Client
    from openai import AzureOpenAI

    from litellm.llms.custom_httpx.httpx_handler import HTTPHandler

    http_client = Client()

    with patch.object(http_client, "send", new=MagicMock()) as mock_client:
        litellm.client_session = http_client
        try:
            response = completion(
                model="azure/chatgpt-v-2",
                messages=messages,
                api_base=os.getenv("AZURE_API_BASE"),
                api_version="2023-07-01-preview",
                api_key=os.getenv("AZURE_API_KEY"),
                extra_headers={
                    "Authorization": "my-bad-key",
                    "Ocp-Apim-Subscription-Key": "hello-world-testing",
                },
            )
            print(response)
            pytest.fail("Expected this to fail")
        except Exception as e:
            pass

        mock_client.assert_called()

        print(f"mock_client.call_args: {mock_client.call_args}")
        request = mock_client.call_args[0][0]
        print(request.method)  # This will print 'POST'
        print(request.url)  # This will print the full URL
        print(request.headers)  # This will print the full URL
        auth_header = request.headers.get("Authorization")
        apim_key = request.headers.get("Ocp-Apim-Subscription-Key")
        print(auth_header)
        assert auth_header == "my-bad-key"
        assert apim_key == "hello-world-testing"


def test_completion_azure_ad_token():
    # this tests if we can pass api_key to completion, when it's not in the env.
    # DO NOT REMOVE THIS TEST. No MATTER WHAT Happens!
    # If you want to remove it, speak to Ishaan!
    # Ishaan will be very disappointed if this test is removed -> this is a standard way to pass api_key + the router + proxy use this
    from httpx import Client

    from litellm import completion

    litellm.set_verbose = True

    old_key = os.environ["AZURE_API_KEY"]
    os.environ.pop("AZURE_API_KEY", None)

    http_client = Client()

    with patch.object(http_client, "send", new=MagicMock()) as mock_client:
        litellm.client_session = http_client
        try:
            response = completion(
                model="azure/chatgpt-v-2",
                messages=messages,
                azure_ad_token="my-special-token",
            )
            print(response)
        except Exception as e:
            pass
        finally:
            os.environ["AZURE_API_KEY"] = old_key

        mock_client.assert_called_once()
        request = mock_client.call_args[0][0]
        print(request.method)  # This will print 'POST'
        print(request.url)  # This will print the full URL
        print(request.headers)  # This will print the full URL
        auth_header = request.headers.get("Authorization")
        assert auth_header == "Bearer my-special-token"


def test_completion_azure_key_completion_arg():
    # this tests if we can pass api_key to completion, when it's not in the env.
    # DO NOT REMOVE THIS TEST. No MATTER WHAT Happens!
    # If you want to remove it, speak to Ishaan!
    # Ishaan will be very disappointed if this test is removed -> this is a standard way to pass api_key + the router + proxy use this
    old_key = os.environ["AZURE_API_KEY"]
    os.environ.pop("AZURE_API_KEY", None)
    try:
        print("azure gpt-3.5 test\n\n")
        litellm.set_verbose = True
        ## Test azure call
        response = completion(
            model="azure/chatgpt-v-2",
            messages=messages,
            api_key=old_key,
            logprobs=True,
            max_tokens=10,
        )

        print(f"response: {response}")

        print("Hidden Params", response._hidden_params)
        assert response._hidden_params["custom_llm_provider"] == "azure"
        os.environ["AZURE_API_KEY"] = old_key
    except Exception as e:
        os.environ["AZURE_API_KEY"] = old_key
        pytest.fail(f"Error occurred: {e}")


# test_completion_azure_key_completion_arg()


def test_azure_instruct():
    litellm.set_verbose = True
    response = completion(
        model="azure_text/instruct-model",
        messages=[{"role": "user", "content": "What is the weather like in Boston?"}],
        max_tokens=10,
    )
    print("response", response)


@pytest.mark.asyncio
async def test_azure_instruct_stream():
    litellm.set_verbose = False
    response = await litellm.acompletion(
        model="azure_text/instruct-model",
        messages=[{"role": "user", "content": "What is the weather like in Boston?"}],
        max_tokens=10,
        stream=True,
    )
    print("response", response)
    async for chunk in response:
        print(chunk)


async def test_re_use_azure_async_client():
    try:
        print("azure gpt-3.5 ASYNC with clie nttest\n\n")
        litellm.set_verbose = True
        import openai

        client = openai.AsyncAzureOpenAI(
            azure_endpoint=os.environ["AZURE_API_BASE"],
            api_key=os.environ["AZURE_API_KEY"],
            api_version="2023-07-01-preview",
        )
        ## Test azure call
        for _ in range(3):
            response = await litellm.acompletion(
                model="azure/chatgpt-v-2", messages=messages, client=client
            )
            print(f"response: {response}")
    except Exception as e:
        pytest.fail("got Exception", e)


def test_re_use_openaiClient():
    try:
        print("gpt-3.5  with client test\n\n")
        litellm.set_verbose = True
        import openai

        client = openai.OpenAI(
            api_key=os.environ["OPENAI_API_KEY"],
        )
        ## Test OpenAI call
        for _ in range(2):
            response = litellm.completion(
                model="gpt-3.5-turbo", messages=messages, client=client
            )
            print(f"response: {response}")
    except Exception as e:
        pytest.fail("got Exception", e)


def test_completion_azure():
    try:
        print("azure gpt-3.5 test\n\n")
        litellm.set_verbose = False
        ## Test azure call
        response = completion(
            model="azure/chatgpt-v-2",
            messages=messages,
            api_key="os.environ/AZURE_API_KEY",
        )
        print(f"response: {response}")
        ## Test azure flag for backwards-compat
        # response = completion(
        #     model="chatgpt-v-2",
        #     messages=messages,
        #     azure=True,
        #     max_tokens=10
        # )
        # Add any assertions here to check the response
        print(response)

        cost = completion_cost(completion_response=response)
        assert cost > 0.0
        print("Cost for azure completion request", cost)
    except Exception as e:
        pytest.fail(f"Error occurred: {e}")


# test_completion_azure()


def test_azure_openai_ad_token():
    # this tests if the azure ad token is set in the request header
    # the request can fail since azure ad tokens expire after 30 mins, but the header MUST have the azure ad token
    # we use litellm.input_callbacks for this test
    def tester(
        kwargs,  # kwargs to completion
    ):
        print(kwargs["additional_args"])
        if kwargs["additional_args"]["headers"]["Authorization"] != "Bearer gm":
            pytest.fail("AZURE AD TOKEN Passed but not set in request header")
        return

    litellm.input_callback = [tester]
    try:
        response = litellm.completion(
            model="azure/chatgpt-v-2",  # e.g. gpt-35-instant
            messages=[
                {
                    "role": "user",
                    "content": "what is your name",
                },
            ],
            azure_ad_token="gm",
        )
        print("azure ad token respoonse\n")
        print(response)
        litellm.input_callback = []
    except Exception as e:
        litellm.input_callback = []
        pytest.fail(f"An exception occurs - {str(e)}")


# test_azure_openai_ad_token()


# test_completion_azure()
def test_completion_azure2():
    # test if we can pass api_base, api_version and api_key in compleition()
    try:
        print("azure gpt-3.5 test\n\n")
        litellm.set_verbose = False
        api_base = os.environ["AZURE_API_BASE"]
        api_key = os.environ["AZURE_API_KEY"]
        api_version = os.environ["AZURE_API_VERSION"]

        os.environ["AZURE_API_BASE"] = ""
        os.environ["AZURE_API_VERSION"] = ""
        os.environ["AZURE_API_KEY"] = ""

        ## Test azure call
        response = completion(
            model="azure/chatgpt-v-2",
            messages=messages,
            api_base=api_base,
            api_key=api_key,
            api_version=api_version,
            max_tokens=10,
        )

        # Add any assertions here to check the response
        print(response)

        os.environ["AZURE_API_BASE"] = api_base
        os.environ["AZURE_API_VERSION"] = api_version
        os.environ["AZURE_API_KEY"] = api_key

    except Exception as e:
        pytest.fail(f"Error occurred: {e}")


# test_completion_azure2()


def test_completion_azure3():
    # test if we can pass api_base, api_version and api_key in compleition()
    try:
        print("azure gpt-3.5 test\n\n")
        litellm.set_verbose = True
        litellm.api_base = os.environ["AZURE_API_BASE"]
        litellm.api_key = os.environ["AZURE_API_KEY"]
        litellm.api_version = os.environ["AZURE_API_VERSION"]

        os.environ["AZURE_API_BASE"] = ""
        os.environ["AZURE_API_VERSION"] = ""
        os.environ["AZURE_API_KEY"] = ""

        ## Test azure call
        response = completion(
            model="azure/chatgpt-v-2",
            messages=messages,
            max_tokens=10,
        )

        # Add any assertions here to check the response
        print(response)

        os.environ["AZURE_API_BASE"] = litellm.api_base
        os.environ["AZURE_API_VERSION"] = litellm.api_version
        os.environ["AZURE_API_KEY"] = litellm.api_key

    except Exception as e:
        pytest.fail(f"Error occurred: {e}")


# test_completion_azure3()


# new azure test for using litellm. vars,
# use the following vars in this test and make an azure_api_call
#  litellm.api_type = self.azure_api_type
#  litellm.api_base = self.azure_api_base
#  litellm.api_version = self.azure_api_version
#  litellm.api_key = self.api_key
def test_completion_azure_with_litellm_key():
    try:
        print("azure gpt-3.5 test\n\n")
        import openai

        #### set litellm vars
        litellm.api_type = "azure"
        litellm.api_base = os.environ["AZURE_API_BASE"]
        litellm.api_version = os.environ["AZURE_API_VERSION"]
        litellm.api_key = os.environ["AZURE_API_KEY"]

        ######### UNSET ENV VARs for this ################
        os.environ["AZURE_API_BASE"] = ""
        os.environ["AZURE_API_VERSION"] = ""
        os.environ["AZURE_API_KEY"] = ""

        ######### UNSET OpenAI vars for this ##############
        openai.api_type = ""
        openai.api_base = "gm"
        openai.api_version = "333"
        openai.api_key = "ymca"

        response = completion(
            model="azure/chatgpt-v-2",
            messages=messages,
        )
        # Add any assertions here to check the response
        print(response)

        ######### RESET ENV VARs for this ################
        os.environ["AZURE_API_BASE"] = litellm.api_base
        os.environ["AZURE_API_VERSION"] = litellm.api_version
        os.environ["AZURE_API_KEY"] = litellm.api_key

        ######### UNSET litellm vars
        litellm.api_type = None
        litellm.api_base = None
        litellm.api_version = None
        litellm.api_key = None

    except Exception as e:
        pytest.fail(f"Error occurred: {e}")


# test_completion_azure()


def test_completion_azure_deployment_id():
    try:
        litellm.set_verbose = True
        response = completion(
            deployment_id="chatgpt-v-2",
            model="gpt-3.5-turbo",
            messages=messages,
        )
        # Add any assertions here to check the response
        print(response)
    except Exception as e:
        pytest.fail(f"Error occurred: {e}")


# test_completion_azure_deployment_id()

import asyncio


@pytest.mark.parametrize("sync_mode", [False, True])
@pytest.mark.asyncio
async def test_completion_replicate_llama3(sync_mode):
    litellm.set_verbose = True
    model_name = "replicate/meta/meta-llama-3-8b-instruct"
    try:
        if sync_mode:
            response = completion(
                model=model_name,
                messages=messages,
            )
        else:
            response = await litellm.acompletion(
                model=model_name,
                messages=messages,
            )
            print(f"ASYNC REPLICATE RESPONSE - {response}")
        print(response)
        # Add any assertions here to check the response
        assert isinstance(response, litellm.ModelResponse)
        response_format_tests(response=response)
    except litellm.APIError as e:
        pass
    except Exception as e:
        pytest.fail(f"Error occurred: {e}")


@pytest.mark.skip(reason="replicate endpoints take +2 mins just for this request")
def test_completion_replicate_vicuna():
    print("TESTING REPLICATE")
    litellm.set_verbose = True
    model_name = "replicate/meta/llama-2-7b-chat:f1d50bb24186c52daae319ca8366e53debdaa9e0ae7ff976e918df752732ccc4"
    try:
        response = completion(
            model=model_name,
            messages=messages,
            temperature=0.5,
            top_k=20,
            repetition_penalty=1,
            min_tokens=1,
            seed=-1,
            max_tokens=2,
        )
        print(response)
        # Add any assertions here to check the response
        response_str = response["choices"][0]["message"]["content"]
        print("RESPONSE STRING\n", response_str)
        if type(response_str) != str:
            pytest.fail(f"Error occurred: {e}")
    except Exception as e:
        pytest.fail(f"Error occurred: {e}")


# test_completion_replicate_vicuna()


def test_replicate_custom_prompt_dict():
    litellm.set_verbose = True
    model_name = "replicate/meta/llama-2-7b"
    litellm.register_prompt_template(
        model="replicate/meta/llama-2-7b",
        initial_prompt_value="You are a good assistant",  # [OPTIONAL]
        roles={
            "system": {
                "pre_message": "[INST] <<SYS>>\n",  # [OPTIONAL]
                "post_message": "\n<</SYS>>\n [/INST]\n",  # [OPTIONAL]
            },
            "user": {
                "pre_message": "[INST] ",  # [OPTIONAL]
                "post_message": " [/INST]",  # [OPTIONAL]
            },
            "assistant": {
                "pre_message": "\n",  # [OPTIONAL]
                "post_message": "\n",  # [OPTIONAL]
            },
        },
        final_prompt_value="Now answer as best you can:",  # [OPTIONAL]
    )
    try:
        response = completion(
            model=model_name,
            messages=[
                {
                    "role": "user",
                    "content": "what is yc write 1 paragraph",
                }
            ],
            mock_response="Hello world",
            repetition_penalty=0.1,
            num_retries=3,
        )

    except litellm.APIError as e:
        pass
    except litellm.APIConnectionError as e:
        pass
    except Exception as e:
        pytest.fail(f"An exception occurred - {str(e)}")
    print(f"response: {response}")
    litellm.custom_prompt_dict = {}  # reset


# test_replicate_custom_prompt_dict()

# commenthing this out since we won't be always testing a custom, replicate deployment
# def test_completion_replicate_deployments():
#     print("TESTING REPLICATE")
#     litellm.set_verbose=False
#     model_name = "replicate/deployments/ishaan-jaff/ishaan-mistral"
#     try:
#         response = completion(
#             model=model_name,
#             messages=messages,
#             temperature=0.5,
#             seed=-1,
#         )
#         print(response)
#         # Add any assertions here to check the response
#         response_str = response["choices"][0]["message"]["content"]
#         print("RESPONSE STRING\n", response_str)
#         if type(response_str) != str:
#             pytest.fail(f"Error occurred: {e}")
#     except Exception as e:
#         pytest.fail(f"Error occurred: {e}")
# test_completion_replicate_deployments()


######## Test TogetherAI ########
@pytest.mark.skip(reason="Skip flaky test")
def test_completion_together_ai_mixtral():
    model_name = "together_ai/DiscoResearch/DiscoLM-mixtral-8x7b-v2"
    try:
        messages = [
            {"role": "user", "content": "Who are you"},
            {"role": "assistant", "content": "I am your helpful assistant."},
            {"role": "user", "content": "Tell me a joke"},
        ]
        response = completion(
            model=model_name,
            messages=messages,
            max_tokens=256,
            n=1,
            logger_fn=logger_fn,
        )
        # Add any assertions here to check the response
        print(response)
        cost = completion_cost(completion_response=response)
        assert cost > 0.0
        print(
            "Cost for completion call together-computer/llama-2-70b: ",
            f"${float(cost):.10f}",
        )
    except litellm.Timeout as e:
        pass
    except litellm.ServiceUnavailableError as e:
        pass
    except Exception as e:
        pytest.fail(f"Error occurred: {e}")


# test_completion_together_ai_mixtral()


def test_completion_together_ai_llama():
    litellm.set_verbose = True
    model_name = "together_ai/meta-llama/Meta-Llama-3.1-8B-Instruct-Turbo"
    try:
        messages = [
            {"role": "user", "content": "What llm are you?"},
        ]
        response = completion(model=model_name, messages=messages, max_tokens=5)
        # Add any assertions here to check the response
        print(response)
        cost = completion_cost(completion_response=response)
        assert cost > 0.0
        print(
            "Cost for completion call together-computer/llama-2-70b: ",
            f"${float(cost):.10f}",
        )
    except litellm.Timeout as e:
        pass
    except Exception as e:
        pytest.fail(f"Error occurred: {e}")


# test_completion_together_ai_yi_chat()


# test_completion_together_ai()
def test_customprompt_together_ai():
    try:
        litellm.set_verbose = False
        litellm.num_retries = 0
        print("in test_customprompt_together_ai")
        print(litellm.success_callback)
        print(litellm._async_success_callback)
        response = completion(
            model="together_ai/mistralai/Mixtral-8x7B-Instruct-v0.1",
            messages=messages,
            roles={
                "system": {
                    "pre_message": "<|im_start|>system\n",
                    "post_message": "<|im_end|>",
                },
                "assistant": {
                    "pre_message": "<|im_start|>assistant\n",
                    "post_message": "<|im_end|>",
                },
                "user": {
                    "pre_message": "<|im_start|>user\n",
                    "post_message": "<|im_end|>",
                },
            },
        )
        print(response)
    except litellm.exceptions.Timeout as e:
        print(f"Timeout Error")
        pass
    except Exception as e:
        print(f"ERROR TYPE {type(e)}")
        pytest.fail(f"Error occurred: {e}")


# test_customprompt_together_ai()


def response_format_tests(response: litellm.ModelResponse):
    assert isinstance(response.id, str)
    assert response.id != ""

    assert isinstance(response.object, str)
    assert response.object != ""

    assert isinstance(response.created, int)

    assert isinstance(response.model, str)
    assert response.model != ""

    assert isinstance(response.choices, list)
    assert len(response.choices) == 1
    choice = response.choices[0]
    assert isinstance(choice, litellm.Choices)
    assert isinstance(choice.get("index"), int)

    message = choice.get("message")
    assert isinstance(message, litellm.Message)
    assert isinstance(message.get("role"), str)
    assert message.get("role") != ""
    assert isinstance(message.get("content"), str)
    assert message.get("content") != ""

    assert choice.get("logprobs") is None
    assert isinstance(choice.get("finish_reason"), str)
    assert choice.get("finish_reason") != ""

    assert isinstance(response.usage, litellm.Usage)  # type: ignore
    assert isinstance(response.usage.prompt_tokens, int)  # type: ignore
    assert isinstance(response.usage.completion_tokens, int)  # type: ignore
    assert isinstance(response.usage.total_tokens, int)  # type: ignore


@pytest.mark.parametrize(
    "model",
    [
        "bedrock/mistral.mistral-large-2407-v1:0",
        "bedrock/cohere.command-r-plus-v1:0",
        "anthropic.claude-3-sonnet-20240229-v1:0",
        "anthropic.claude-instant-v1",
        "mistral.mistral-7b-instruct-v0:2",
        # "bedrock/amazon.titan-tg1-large",
        "meta.llama3-8b-instruct-v1:0",
        "cohere.command-text-v14",
    ],
)
@pytest.mark.parametrize("sync_mode", [True, False])
@pytest.mark.asyncio
async def test_completion_bedrock_httpx_models(sync_mode, model):
    litellm.set_verbose = True
    try:

        if sync_mode:
            response = completion(
                model=model,
                messages=[{"role": "user", "content": "Hey! how's it going?"}],
                temperature=0.2,
                max_tokens=200,
                stop=["stop sequence"],
            )

            assert isinstance(response, litellm.ModelResponse)

            response_format_tests(response=response)
        else:
            response = await litellm.acompletion(
                model=model,
                messages=[{"role": "user", "content": "Hey! how's it going?"}],
                temperature=0.2,
                max_tokens=100,
                stop=["stop sequence"],
            )

            assert isinstance(response, litellm.ModelResponse)

            print(f"response: {response}")
            response_format_tests(response=response)

        print(f"response: {response}")
    except litellm.RateLimitError as e:
        print("got rate limit error=", e)
        pass
    except Exception as e:
        pytest.fail(f"An error occurred - {str(e)}")


def test_completion_bedrock_titan_null_response():
    try:
        response = completion(
            model="bedrock/amazon.titan-text-lite-v1",
            messages=[
                {
                    "role": "user",
                    "content": "Hello!",
                },
                {
                    "role": "assistant",
                    "content": "Hello! How can I help you?",
                },
                {
                    "role": "user",
                    "content": "What model are you?",
                },
            ],
        )
        # Add any assertions here to check the response
        print(f"response: {response}")
    except Exception as e:
        pytest.fail(f"An error occurred - {str(e)}")


# test_completion_bedrock_titan()


# test_completion_bedrock_claude()


# test_completion_bedrock_cohere()


# def test_completion_bedrock_claude_stream():
#     print("calling claude")
#     litellm.set_verbose = False
#     try:
#         response = completion(
#             model="bedrock/anthropic.claude-instant-v1",
#             messages=messages,
#             stream=True
#         )
#         # Add any assertions here to check the response
#         print(response)
#         for chunk in response:
#             print(chunk)
#     except RateLimitError:
#         pass
#     except Exception as e:
#         pytest.fail(f"Error occurred: {e}")
# test_completion_bedrock_claude_stream()


######## Test VLLM ########
# def test_completion_vllm():
#     try:
#         response = completion(
#             model="vllm/facebook/opt-125m",
#             messages=messages,
#             temperature=0.2,
#             max_tokens=80,
#         )
#         print(response)
#     except Exception as e:
#         pytest.fail(f"Error occurred: {e}")

# test_completion_vllm()

# def test_completion_hosted_chatCompletion():
#     # this tests calling a server where vllm is hosted
#     # this should make an openai.Completion() call to the specified api_base
#     # send a request to this proxy server: https://replit.com/@BerriAI/openai-proxy#main.py
#     # it checks if model == facebook/opt-125m and returns test passed
#     try:
#         litellm.set_verbose = True
#         response = completion(
#             model="facebook/opt-125m",
#             messages=messages,
#             temperature=0.2,
#             max_tokens=80,
#             api_base="https://openai-proxy.berriai.repl.co",
#             custom_llm_provider="openai"
#         )
#         print(response)

#         if response['choices'][0]['message']['content'] != "passed":
#             # see https://replit.com/@BerriAI/openai-proxy#main.py
#             pytest.fail(f"Error occurred: proxy server did not respond")
#     except Exception as e:
#         pytest.fail(f"Error occurred: {e}")

# test_completion_hosted_chatCompletion()

# def test_completion_custom_api_base():
#     try:
#         response = completion(
#             model="custom/meta-llama/Llama-2-13b-hf",
#             messages=messages,
#             temperature=0.2,
#             max_tokens=10,
#             api_base="https://api.autoai.dev/inference",
#             request_timeout=300,
#         )
#         # Add any assertions here to check the response
#         print("got response\n", response)
#     except Exception as e:
#         pytest.fail(f"Error occurred: {e}")

# test_completion_custom_api_base()


def test_completion_with_fallbacks():
    print(f"RUNNING TEST COMPLETION WITH FALLBACKS -  test_completion_with_fallbacks")
    fallbacks = ["gpt-3.5-turbo", "gpt-3.5-turbo", "command-nightly"]
    try:
        response = completion(
            model="bad-model", messages=messages, force_timeout=120, fallbacks=fallbacks
        )
        # Add any assertions here to check the response
        print(response)
    except Exception as e:
        pytest.fail(f"Error occurred: {e}")


# test_completion_with_fallbacks()


# @pytest.mark.parametrize(
#     "function_call",
#     [
#         [{"role": "function", "name": "get_capital", "content": "Kokoko"}],
#         [
#             {"role": "function", "name": "get_capital", "content": "Kokoko"},
#             {"role": "function", "name": "get_capital", "content": "Kokoko"},
#         ],
#     ],
# )
# @pytest.mark.parametrize(
#     "tool_call",
#     [
#         [{"role": "tool", "tool_call_id": "1234", "content": "Kokoko"}],
#         [
#             {"role": "tool", "tool_call_id": "12344", "content": "Kokoko"},
#             {"role": "tool", "tool_call_id": "1214", "content": "Kokoko"},
#         ],
#     ],
# )
def test_completion_anthropic_hanging():
    litellm.set_verbose = True
    litellm.modify_params = True
    messages = [
        {
            "role": "user",
            "content": "What's the capital of fictional country Ubabababababaaba? Use your tools.",
        },
        {
            "role": "assistant",
            "function_call": {
                "name": "get_capital",
                "arguments": '{"country": "Ubabababababaaba"}',
            },
        },
        {"role": "function", "name": "get_capital", "content": "Kokoko"},
    ]

    converted_messages = anthropic_messages_pt(
        messages, model="claude-3-sonnet-20240229", llm_provider="anthropic"
    )

    print(f"converted_messages: {converted_messages}")

    ## ENSURE USER / ASSISTANT ALTERNATING
    for i, msg in enumerate(converted_messages):
        if i < len(converted_messages) - 1:
            assert msg["role"] != converted_messages[i + 1]["role"]


@pytest.mark.skip(reason="anyscale stopped serving public api endpoints")
def test_completion_anyscale_api():
    try:
        # litellm.set_verbose = True
        messages = [
            {"role": "system", "content": "You're a good bot"},
            {
                "role": "user",
                "content": "Hey",
            },
            {
                "role": "user",
                "content": "Hey",
            },
        ]
        response = completion(
            model="anyscale/meta-llama/Llama-2-7b-chat-hf",
            messages=messages,
        )
        print(response)
    except Exception as e:
        pytest.fail(f"Error occurred: {e}")


# test_completion_anyscale_api()


# @pytest.mark.skip(reason="flaky test, times out frequently")
def test_completion_cohere():
    try:
        # litellm.set_verbose=True
        messages = [
            {"role": "system", "content": "You're a good bot"},
            {"role": "assistant", "content": [{"text": "2", "type": "text"}]},
            {"role": "assistant", "content": [{"text": "3", "type": "text"}]},
            {
                "role": "user",
                "content": "Hey",
            },
        ]
        response = completion(
            model="command-r",
            messages=messages,
            extra_headers={"Helicone-Property-Locale": "ko"},
        )
        print(response)
    except Exception as e:
        pytest.fail(f"Error occurred: {e}")


# FYI - cohere_chat looks quite unstable, even when testing locally
def test_chat_completion_cohere():
    try:
        litellm.set_verbose = True
        messages = [
            {"role": "system", "content": "You're a good bot"},
            {
                "role": "user",
                "content": "Hey",
            },
        ]
        response = completion(
            model="cohere_chat/command-r",
            messages=messages,
            max_tokens=10,
        )
        print(response)
    except Exception as e:
        pytest.fail(f"Error occurred: {e}")


def test_chat_completion_cohere_stream():
    try:
        litellm.set_verbose = False
        messages = [
            {"role": "system", "content": "You're a good bot"},
            {
                "role": "user",
                "content": "Hey",
            },
        ]
        response = completion(
            model="cohere_chat/command-r",
            messages=messages,
            max_tokens=10,
            stream=True,
        )
        print(response)
        for chunk in response:
            print(chunk)
    except litellm.APIConnectionError as e:
        pass
    except Exception as e:
        pytest.fail(f"Error occurred: {e}")


def test_azure_cloudflare_api():
    litellm.set_verbose = True
    try:
        messages = [
            {
                "role": "user",
                "content": "How do I output all files in a directory using Python?",
            },
        ]
        response = completion(
            model="azure/gpt-turbo",
            messages=messages,
            base_url=os.getenv("CLOUDFLARE_AZURE_BASE_URL"),
            api_key=os.getenv("AZURE_FRANCE_API_KEY"),
        )
        print(f"response: {response}")
    except Exception as e:
        pytest.fail(f"Error occurred: {e}")
        traceback.print_exc()
        pass


# test_azure_cloudflare_api()


@pytest.mark.skip(reason="anyscale stopped serving public api endpoints")
def test_completion_anyscale_2():
    try:
        # litellm.set_verbose = True
        messages = [
            {"role": "system", "content": "You're a good bot"},
            {
                "role": "user",
                "content": "Hey",
            },
            {
                "role": "user",
                "content": "Hey",
            },
        ]
        response = completion(
            model="anyscale/meta-llama/Llama-2-7b-chat-hf", messages=messages
        )
        print(response)
    except Exception as e:
        pytest.fail(f"Error occurred: {e}")


@pytest.mark.skip(reason="anyscale stopped serving public api endpoints")
def test_mistral_anyscale_stream():
    litellm.set_verbose = False
    response = completion(
        model="anyscale/mistralai/Mistral-7B-Instruct-v0.1",
        messages=[{"content": "hello, good morning", "role": "user"}],
        stream=True,
    )
    for chunk in response:
        # print(chunk)
        print(chunk["choices"][0]["delta"].get("content", ""), end="")


# test_completion_anyscale_2()
# def test_completion_with_fallbacks_multiple_keys():
#     print(f"backup key 1: {os.getenv('BACKUP_OPENAI_API_KEY_1')}")
#     print(f"backup key 2: {os.getenv('BACKUP_OPENAI_API_KEY_2')}")
#     backup_keys = [{"api_key": os.getenv("BACKUP_OPENAI_API_KEY_1")}, {"api_key": os.getenv("BACKUP_OPENAI_API_KEY_2")}]
#     try:
#         api_key = "bad-key"
#         response = completion(
#             model="gpt-3.5-turbo", messages=messages, force_timeout=120, fallbacks=backup_keys, api_key=api_key
#         )
#         # Add any assertions here to check the response
#         print(response)
#     except Exception as e:
#         error_str = traceback.format_exc()
#         pytest.fail(f"Error occurred: {error_str}")

# test_completion_with_fallbacks_multiple_keys()
# def test_petals():
#     try:
#         response = completion(model="petals-team/StableBeluga2", messages=messages)
#         # Add any assertions here to check the response
#         print(response)

#         response = completion(model="petals-team/StableBeluga2", messages=messages)
#         # Add any assertions here to check the response
#         print(response)
#     except Exception as e:
#         pytest.fail(f"Error occurred: {e}")

# def test_baseten():
#     try:

#         response = completion(model="baseten/7qQNLDB", messages=messages, logger_fn=logger_fn)
#         # Add any assertions here to check the response
#         print(response)
#     except Exception as e:
#         pytest.fail(f"Error occurred: {e}")

# test_baseten()
# def test_baseten_falcon_7bcompletion():
#     model_name = "qvv0xeq"
#     try:
#         response = completion(model=model_name, messages=messages, custom_llm_provider="baseten")
#         # Add any assertions here to check the response
#         print(response)
#     except Exception as e:
#         pytest.fail(f"Error occurred: {e}")

# def test_baseten_falcon_7bcompletion_withbase():
#     model_name = "qvv0xeq"
#     litellm.api_base = "https://app.baseten.co"
#     try:
#         response = completion(model=model_name, messages=messages)
#         # Add any assertions here to check the response
#         print(response)
#     except Exception as e:
#         pytest.fail(f"Error occurred: {e}")
#     litellm.api_base = None

# test_baseten_falcon_7bcompletion_withbase()


# def test_baseten_wizardLMcompletion_withbase():
#     model_name = "q841o8w"
#     litellm.api_base = "https://app.baseten.co"
#     try:
#         response = completion(model=model_name, messages=messages)
#         # Add any assertions here to check the response
#         print(response)
#     except Exception as e:
#         pytest.fail(f"Error occurred: {e}")

# test_baseten_wizardLMcompletion_withbase()

# def test_baseten_mosaic_ML_completion_withbase():
#     model_name = "31dxrj3",
#     litellm.api_base = "https://app.baseten.co"
#     try:
#         response = completion(model=model_name, messages=messages)
#         # Add any assertions here to check the response
#         print(response)
#     except Exception as e:
#         pytest.fail(f"Error occurred: {e}")


#### Test A121 ###################
@pytest.mark.skip(reason="Local test")
def test_completion_ai21():
    print("running ai21 j2light test")
    litellm.set_verbose = True
    model_name = "j2-light"
    try:
        response = completion(
            model=model_name, messages=messages, max_tokens=100, temperature=0.8
        )
        # Add any assertions here to check the response
        print(response)
    except Exception as e:
        pytest.fail(f"Error occurred: {e}")


# test_completion_ai21()
# test_completion_ai21()
## test deep infra
@pytest.mark.parametrize("drop_params", [True, False])
def test_completion_deep_infra(drop_params):
    litellm.set_verbose = False
    model_name = "deepinfra/meta-llama/Llama-2-70b-chat-hf"
    tools = [
        {
            "type": "function",
            "function": {
                "name": "get_current_weather",
                "description": "Get the current weather in a given location",
                "parameters": {
                    "type": "object",
                    "properties": {
                        "location": {
                            "type": "string",
                            "description": "The city and state, e.g. San Francisco, CA",
                        },
                        "unit": {"type": "string", "enum": ["celsius", "fahrenheit"]},
                    },
                    "required": ["location"],
                },
            },
        }
    ]
    messages = [
        {
            "role": "user",
            "content": "What's the weather like in Boston today in Fahrenheit?",
        }
    ]
    try:
        response = completion(
            model=model_name,
            messages=messages,
            temperature=0,
            max_tokens=10,
            tools=tools,
            tool_choice={
                "type": "function",
                "function": {"name": "get_current_weather"},
            },
            drop_params=drop_params,
        )
        # Add any assertions here to check the response
        print(response)
    except Exception as e:
        if drop_params is True:
            pytest.fail(f"Error occurred: {e}")


# test_completion_deep_infra()


def test_completion_deep_infra_mistral():
    print("deep infra test with temp=0")
    model_name = "deepinfra/mistralai/Mistral-7B-Instruct-v0.1"
    try:
        response = completion(
            model=model_name,
            messages=messages,
            temperature=0.01,  # mistrail fails with temperature=0
            max_tokens=10,
        )
        # Add any assertions here to check the response
        print(response)
    except litellm.exceptions.Timeout as e:
        pass
    except Exception as e:
        pytest.fail(f"Error occurred: {e}")


# test_completion_deep_infra_mistral()


@pytest.mark.skip(reason="Local test - don't have a volcengine account as yet")
def test_completion_volcengine():
    litellm.set_verbose = True
    model_name = "volcengine/<OUR_ENDPOINT_ID>"
    try:
        response = completion(
            model=model_name,
            messages=[
                {
                    "role": "user",
                    "content": "What's the weather like in Boston today in Fahrenheit?",
                }
            ],
            api_key="<OUR_API_KEY>",
        )
        # Add any assertions here to check the response
        print(response)

    except litellm.exceptions.Timeout as e:
        pass
    except Exception as e:
        pytest.fail(f"Error occurred: {e}")


def test_completion_nvidia_nim():
    model_name = "nvidia_nim/databricks/dbrx-instruct"
    try:
        response = completion(
            model=model_name,
            messages=[
                {
                    "role": "user",
                    "content": "What's the weather like in Boston today in Fahrenheit?",
                }
            ],
            presence_penalty=0.5,
            frequency_penalty=0.1,
        )
        # Add any assertions here to check the response
        print(response)
        assert response.choices[0].message.content is not None
        assert len(response.choices[0].message.content) > 0
    except litellm.exceptions.Timeout as e:
        pass
    except Exception as e:
        pytest.fail(f"Error occurred: {e}")


# Gemini tests
@pytest.mark.parametrize(
    "model",
    [
        # "gemini-1.0-pro",
        "gemini-1.5-pro",
        # "gemini-1.5-flash",
    ],
)
@pytest.mark.flaky(retries=3, delay=1)
def test_completion_gemini(model):
    litellm.set_verbose = True
    model_name = "gemini/{}".format(model)
    messages = [
        {"role": "system", "content": "Be a good bot!"},
        {"role": "user", "content": "Hey, how's it going?"},
    ]
    try:
        response = completion(
            model=model_name,
            messages=messages,
            safety_settings=[
                {
                    "category": "HARM_CATEGORY_HARASSMENT",
                    "threshold": "BLOCK_NONE",
                },
                {
                    "category": "HARM_CATEGORY_HATE_SPEECH",
                    "threshold": "BLOCK_NONE",
                },
                {
                    "category": "HARM_CATEGORY_SEXUALLY_EXPLICIT",
                    "threshold": "BLOCK_NONE",
                },
                {
                    "category": "HARM_CATEGORY_DANGEROUS_CONTENT",
                    "threshold": "BLOCK_NONE",
                },
            ],
        )
        # Add any assertions,here to check the response
        print(response)
        assert response.choices[0]["index"] == 0
    except litellm.RateLimitError:
        pass
    except litellm.APIError:
        pass
    except Exception as e:
        if "InternalServerError" in str(e):
            pass
        else:
            pytest.fail(f"Error occurred:{e}")


# test_completion_gemini()


@pytest.mark.asyncio
async def test_acompletion_gemini():
    litellm.set_verbose = True
    model_name = "gemini/gemini-pro"
    messages = [{"role": "user", "content": "Hey, how's it going?"}]
    try:
        response = await litellm.acompletion(model=model_name, messages=messages)
        # Add any assertions here to check the response
        print(f"response: {response}")
    except litellm.Timeout as e:
        pass
    except litellm.APIError as e:
        pass
    except Exception as e:
        if "InternalServerError" in str(e):
            pass
        else:
            pytest.fail(f"Error occurred: {e}")


# Deepseek tests
def test_completion_deepseek():
    litellm.set_verbose = True
    model_name = "deepseek/deepseek-chat"
    tools = [
        {
            "type": "function",
            "function": {
                "name": "get_weather",
                "description": "Get weather of an location, the user shoud supply a location first",
                "parameters": {
                    "type": "object",
                    "properties": {
                        "location": {
                            "type": "string",
                            "description": "The city and state, e.g. San Francisco, CA",
                        }
                    },
                    "required": ["location"],
                },
            },
        },
    ]
    messages = [{"role": "user", "content": "How's the weather in Hangzhou?"}]
    try:
        response = completion(model=model_name, messages=messages, tools=tools)
        # Add any assertions here to check the response
        print(response)
    except litellm.APIError as e:
        pass
    except Exception as e:
        pytest.fail(f"Error occurred: {e}")


@pytest.mark.skip(reason="Account deleted by IBM.")
def test_completion_watsonx():
    litellm.set_verbose = True
    model_name = "watsonx/ibm/granite-13b-chat-v2"
    try:
        response = completion(
            model=model_name,
            messages=messages,
            stop=["stop"],
            max_tokens=20,
        )
        # Add any assertions here to check the response
        print(response)
    except litellm.APIError as e:
        pass
    except litellm.RateLimitError as e:
        pass
    except Exception as e:
        pytest.fail(f"Error occurred: {e}")


@pytest.mark.skip(reason="Skip test. account deleted.")
def test_completion_stream_watsonx():
    litellm.set_verbose = True
    model_name = "watsonx/ibm/granite-13b-chat-v2"
    try:
        response = completion(
            model=model_name,
            messages=messages,
            stop=["stop"],
            max_tokens=20,
            stream=True,
        )
        for chunk in response:
            print(chunk)
    except litellm.APIError as e:
        pass
    except litellm.RateLimitError as e:
        pass
    except Exception as e:
        pytest.fail(f"Error occurred: {e}")


@pytest.mark.parametrize(
    "provider, model, project, region_name, token",
    [
        ("azure", "chatgpt-v-2", None, None, "test-token"),
        ("vertex_ai", "anthropic-claude-3", "adroit-crow-1", "us-east1", None),
        ("watsonx", "ibm/granite", "96946574", "dallas", "1234"),
        ("bedrock", "anthropic.claude-3", None, "us-east-1", None),
    ],
)
def test_unified_auth_params(provider, model, project, region_name, token):
    """
    Check if params = ["project", "region_name", "token"]
    are correctly translated for = ["azure", "vertex_ai", "watsonx", "aws"]

    tests get_optional_params
    """
    data = {
        "project": project,
        "region_name": region_name,
        "token": token,
        "custom_llm_provider": provider,
        "model": model,
    }

    translated_optional_params = litellm.utils.get_optional_params(**data)

    if provider == "azure":
        special_auth_params = (
            litellm.AzureOpenAIConfig().get_mapped_special_auth_params()
        )
    elif provider == "bedrock":
        special_auth_params = (
            litellm.AmazonBedrockGlobalConfig().get_mapped_special_auth_params()
        )
    elif provider == "vertex_ai":
        special_auth_params = litellm.VertexAIConfig().get_mapped_special_auth_params()
    elif provider == "watsonx":
        special_auth_params = (
            litellm.IBMWatsonXAIConfig().get_mapped_special_auth_params()
        )

    for param, value in special_auth_params.items():
        assert param in data
        assert value in translated_optional_params


@pytest.mark.skip(reason="Local test")
@pytest.mark.asyncio
async def test_acompletion_watsonx():
    litellm.set_verbose = True
    model_name = "watsonx/ibm/granite-13b-chat-v2"
    print("testing watsonx")
    try:
        response = await litellm.acompletion(
            model=model_name,
            messages=messages,
            temperature=0.2,
            max_tokens=80,
        )
        # Add any assertions here to check the response
        print(response)
    except litellm.RateLimitError as e:
        pass
    except Exception as e:
        pytest.fail(f"Error occurred: {e}")


@pytest.mark.skip(reason="Local test")
@pytest.mark.asyncio
async def test_acompletion_stream_watsonx():
    litellm.set_verbose = True
    model_name = "watsonx/ibm/granite-13b-chat-v2"
    print("testing watsonx")
    try:
        response = await litellm.acompletion(
            model=model_name,
            messages=messages,
            temperature=0.2,
            max_tokens=80,
            stream=True,
        )
        # Add any assertions here to check the response
        async for chunk in response:
            print(chunk)
    except litellm.RateLimitError as e:
        pass
    except Exception as e:
        pytest.fail(f"Error occurred: {e}")


# test_completion_palm_stream()

# test_completion_deep_infra()
# test_completion_ai21()
# test config file with completion #
# def test_completion_openai_config():
#     try:
#         litellm.config_path = "../config.json"
#         litellm.set_verbose = True
#         response = litellm.config_completion(messages=messages)
#         # Add any assertions here to check the response
#         print(response)
#         litellm.config_path = None
#     except Exception as e:
#         pytest.fail(f"Error occurred: {e}")


# def test_maritalk():
#     messages = [{"role": "user", "content": "Hey"}]
#     try:
#         response = completion("maritalk", messages=messages)
#         print(f"response: {response}")
#     except Exception as e:
#         pytest.fail(f"Error occurred: {e}")
# test_maritalk()


def test_completion_together_ai_stream():
    litellm.set_verbose = True
    user_message = "Write 1pg about YC & litellm"
    messages = [{"content": user_message, "role": "user"}]
    try:
        response = completion(
            model="together_ai/mistralai/Mixtral-8x7B-Instruct-v0.1",
            messages=messages,
            stream=True,
            max_tokens=5,
        )
        print(response)
        for chunk in response:
            print(chunk)
        # print(string_response)
    except Exception as e:
        pytest.fail(f"Error occurred: {e}")


# test_completion_together_ai_stream()


# Cloud flare AI tests
@pytest.mark.skip(reason="Flaky test-cloudflare is very unstable")
def test_completion_cloudflare():
    try:
        litellm.set_verbose = True
        response = completion(
            model="cloudflare/@cf/meta/llama-2-7b-chat-int8",
            messages=[{"content": "what llm are you", "role": "user"}],
            max_tokens=15,
            num_retries=3,
        )
        print(response)

    except Exception as e:
        pytest.fail(f"Error occurred: {e}")


# test_completion_cloudflare()


def test_moderation():
    response = litellm.moderation(input="i'm ishaan cto of litellm")
    print(response)
    output = response.results[0]
    print(output)
    return output


@pytest.mark.parametrize("stream", [False, True])
@pytest.mark.parametrize("sync_mode", [False, True])
@pytest.mark.asyncio
async def test_dynamic_azure_params(stream, sync_mode):
    """
    If dynamic params are given, which are different from the initialized client, use a new client
    """
    from openai import AsyncAzureOpenAI, AzureOpenAI

    if sync_mode:
        client = AzureOpenAI(
            api_key="my-test-key",
            base_url="my-test-base",
            api_version="my-test-version",
        )
        mock_client = MagicMock(return_value="Hello world!")
    else:
        client = AsyncAzureOpenAI(
            api_key="my-test-key",
            base_url="my-test-base",
            api_version="my-test-version",
        )
        mock_client = AsyncMock(return_value="Hello world!")

    ## CHECK IF CLIENT IS USED (NO PARAM CHANGE)
    with patch.object(
        client.chat.completions.with_raw_response, "create", new=mock_client
    ) as mock_client:
        try:
            # client.chat.completions.with_raw_response.create = mock_client
            if sync_mode:
                _ = completion(
                    model="azure/chatgpt-v2",
                    messages=[{"role": "user", "content": "Hello world"}],
                    client=client,
                    stream=stream,
                )
            else:
                _ = await litellm.acompletion(
                    model="azure/chatgpt-v2",
                    messages=[{"role": "user", "content": "Hello world"}],
                    client=client,
                    stream=stream,
                )
        except Exception:
            pass

        mock_client.assert_called()

    ## recreate mock client
    if sync_mode:
        mock_client = MagicMock(return_value="Hello world!")
    else:
        mock_client = AsyncMock(return_value="Hello world!")

    ## CHECK IF NEW CLIENT IS USED (PARAM CHANGE)
    with patch.object(
        client.chat.completions.with_raw_response, "create", new=mock_client
    ) as mock_client:
        try:
            if sync_mode:
                _ = completion(
                    model="azure/chatgpt-v2",
                    messages=[{"role": "user", "content": "Hello world"}],
                    client=client,
                    api_version="my-new-version",
                    stream=stream,
                )
            else:
                _ = await litellm.acompletion(
                    model="azure/chatgpt-v2",
                    messages=[{"role": "user", "content": "Hello world"}],
                    client=client,
                    api_version="my-new-version",
                    stream=stream,
                )
        except Exception:
            pass

        try:
            mock_client.assert_not_called()
        except Exception as e:
            traceback.print_stack()
            raise e


@pytest.mark.asyncio()
@pytest.mark.flaky(retries=3, delay=1)
async def test_completion_ai21_chat():
    litellm.set_verbose = True
    response = await litellm.acompletion(
        model="jamba-1.5-large",
        user="ishaan",
        tool_choice="auto",
        seed=123,
        messages=[{"role": "user", "content": "what does the document say"}],
        documents=[
            {
                "content": "hello world",
                "metadata": {"source": "google", "author": "ishaan"},
            }
        ],
    )
    pass<|MERGE_RESOLUTION|>--- conflicted
+++ resolved
@@ -311,11 +311,7 @@
         pass
     except litellm.ServiceUnavailableError as e:
         pass
-<<<<<<< HEAD
-    except litellm.InternalServerError as e:
-=======
     except litellm.InternalServerError:
->>>>>>> 415a3ede
         pass
     except Exception as e:
         pytest.fail(f"Error occurred: {e}")
