--- conflicted
+++ resolved
@@ -60,126 +60,6 @@
         )  # Call the base class constructor with the parameters it needs
 
 
-<<<<<<< HEAD
-class MistralConfig:
-    """
-    Reference: https://docs.mistral.ai/api/
-
-    The class `MistralConfig` provides configuration for the Mistral's Chat API interface. Below are the parameters:
-
-    - `temperature` (number or null): Defines the sampling temperature to use, varying between 0 and 2. API Default - 0.7.
-
-    - `top_p` (number or null): An alternative to sampling with temperature, used for nucleus sampling. API Default - 1.
-
-    - `max_tokens` (integer or null): This optional parameter helps to set the maximum number of tokens to generate in the chat completion. API Default - null.
-
-    - `tools` (list or null): A list of available tools for the model. Use this to specify functions for which the model can generate JSON inputs.
-
-    - `tool_choice` (string - 'auto'/'any'/'none' or null): Specifies if/how functions are called. If set to none the model won't call a function and will generate a message instead. If set to auto the model can choose to either generate a message or call a function. If set to any the model is forced to call a function. Default - 'auto'.
-
-    - `stop` (string or array of strings): Stop generation if this token is detected. Or if one of these tokens is detected when providing an array
-
-    - `random_seed` (integer or null): The seed to use for random sampling. If set, different calls will generate deterministic results.
-
-    - `safe_prompt` (boolean): Whether to inject a safety prompt before all conversations. API Default - 'false'.
-
-    - `response_format` (object or null): An object specifying the format that the model must output. Setting to { "type": "json_object" } enables JSON mode, which guarantees the message the model generates is in JSON. When using JSON mode you MUST also instruct the model to produce JSON yourself with a system or a user message.
-    """
-
-    temperature: Optional[int] = None
-    top_p: Optional[int] = None
-    max_tokens: Optional[int] = None
-    tools: Optional[list] = None
-    tool_choice: Optional[Literal["auto", "any", "none"]] = None
-    random_seed: Optional[int] = None
-    safe_prompt: Optional[bool] = None
-    response_format: Optional[dict] = None
-    stop: Optional[Union[str, list]] = None
-
-    def __init__(
-        self,
-        temperature: Optional[int] = None,
-        top_p: Optional[int] = None,
-        max_tokens: Optional[int] = None,
-        tools: Optional[list] = None,
-        tool_choice: Optional[Literal["auto", "any", "none"]] = None,
-        random_seed: Optional[int] = None,
-        safe_prompt: Optional[bool] = None,
-        response_format: Optional[dict] = None,
-        stop: Optional[Union[str, list]] = None,
-    ) -> None:
-        locals_ = locals().copy()
-        for key, value in locals_.items():
-            if key != "self" and value is not None:
-                setattr(self.__class__, key, value)
-
-    @classmethod
-    def get_config(cls):
-        return {
-            k: v
-            for k, v in cls.__dict__.items()
-            if not k.startswith("__")
-            and not isinstance(
-                v,
-                (
-                    types.FunctionType,
-                    types.BuiltinFunctionType,
-                    classmethod,
-                    staticmethod,
-                ),
-            )
-            and v is not None
-        }
-
-    def get_supported_openai_params(self):
-        return [
-            "stream",
-            "temperature",
-            "top_p",
-            "max_tokens",
-            "max_completion_tokens",
-            "tools",
-            "tool_choice",
-            "seed",
-            "stop",
-            "response_format",
-        ]
-
-    def _map_tool_choice(self, tool_choice: str) -> str:
-        if tool_choice == "auto" or tool_choice == "none":
-            return tool_choice
-        elif tool_choice == "required":
-            return "any"
-        else:  # openai 'tool_choice' object param not supported by Mistral API
-            return "any"
-
-    def map_openai_params(self, non_default_params: dict, optional_params: dict):
-        for param, value in non_default_params.items():
-            if param == "max_tokens" or param == "max_completion_tokens":
-                optional_params["max_tokens"] = value
-            if param == "tools":
-                optional_params["tools"] = value
-            if param == "stream" and value is True:
-                optional_params["stream"] = value
-            if param == "temperature":
-                optional_params["temperature"] = value
-            if param == "top_p":
-                optional_params["top_p"] = value
-            if param == "stop":
-                optional_params["stop"] = value
-            if param == "tool_choice" and isinstance(value, str):
-                optional_params["tool_choice"] = self._map_tool_choice(
-                    tool_choice=value
-                )
-            if param == "seed":
-                optional_params["extra_body"] = {"random_seed": value}
-            if param == "response_format":
-                optional_params["response_format"] = value
-        return optional_params
-
-
-=======
->>>>>>> 415a3ede
 class MistralEmbeddingConfig:
     """
     Reference: https://docs.mistral.ai/api/#operation/createEmbedding
@@ -537,47 +417,10 @@
         }
 
     def get_supported_openai_params(self, model: str) -> list:
-<<<<<<< HEAD
-        base_params = [
-            "frequency_penalty",
-            "logit_bias",
-            "logprobs",
-            "top_logprobs",
-            "max_tokens",
-            "max_completion_tokens",
-            "n",
-            "presence_penalty",
-            "seed",
-            "stop",
-            "stream",
-            "stream_options",
-            "temperature",
-            "top_p",
-            "tools",
-            "tool_choice",
-            "function_call",
-            "functions",
-            "max_retries",
-            "extra_headers",
-            "parallel_tool_calls",
-        ]  # works across all models
-
-        model_specific_params = []
-=======
->>>>>>> 415a3ede
         if litellm.OpenAIO1Config().is_model_o1_reasoning_model(model=model):
             return litellm.OpenAIO1Config().get_supported_openai_params(model=model)
         else:
             return litellm.OpenAIGPTConfig().get_supported_openai_params(model=model)
-
-    def _map_openai_params(
-        self, non_default_params: dict, optional_params: dict, model: str
-    ) -> dict:
-        supported_openai_params = self.get_supported_openai_params(model)
-        for param, value in non_default_params.items():
-            if param in supported_openai_params:
-                optional_params[param] = value
-        return optional_params
 
     def _map_openai_params(
         self, non_default_params: dict, optional_params: dict, model: str
