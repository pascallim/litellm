--- conflicted
+++ resolved
@@ -1,15 +1,9 @@
 model_list:
   - model_name: tts
     litellm_params:
-<<<<<<< HEAD
-      model: openai/tts-1
-      api_key: os.environ/OPENAI_API_KEY
-      input_cost_per_character: 0.000015,
-=======
       model: "openai/*"
 litellm_settings:
   success_callback: ["langfuse"]
->>>>>>> 27e9f963
 
 general_settings:
   alerting: ["slack"]
