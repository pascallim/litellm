--- conflicted
+++ resolved
@@ -2,14 +2,10 @@
   - model_name: gpt-4o
     litellm_params:
       model: openai/gpt-4o
-<<<<<<< HEAD
       api_base: https://exampleopenaiendpoint-production.up.railway.app/
   - model_name: anthropic/*
     litellm_params:
       model: anthropic/fake
       api_base: https://exampleanthropicendpoint-production.up.railway.app/
-
-=======
->>>>>>> b237854d
 litellm_settings:
   callbacks: ["datadog"] 