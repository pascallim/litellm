--- conflicted
+++ resolved
@@ -18,11 +18,12 @@
       api_base: https://exampleopenaiendpoint-production.up.railway.app/
 
 
-<<<<<<< HEAD
+
 
 litellm_settings:
   callbacks: ["langfuse"]
-=======
+
+
 litellm_settings:
   callbacks: ["prometheus"]
   prometheus_initialize_budget_metrics: true
@@ -32,5 +33,4 @@
       guardrail: bedrock  # supported values: "aporia", "bedrock", "lakera"
       mode: "during_call"
       guardrailIdentifier: gf3sc1mzinjw
-      guardrailVersion: "DRAFT"
->>>>>>> 833a268f
+      guardrailVersion: "DRAFT"